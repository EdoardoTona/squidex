--- conflicted
+++ resolved
@@ -46,16 +46,12 @@
         [ProducesResponseType(typeof(WorkflowsDto), 200)]
         [ApiPermission(Permissions.AppWorkflowsRead)]
         [ApiCosts(0)]
-        public async Task<IActionResult> GetWorkflows(string app)
+        public IActionResult GetWorkflows(string app)
         {
-<<<<<<< HEAD
-            var response = Deferred.Response(() =>
+            var response = Deferred.AsyncResponse(() =>
             {
-                return WorkflowsDto.FromApp(App, this);
+                return WorkflowsDto.FromAppAsync(workflowsValidator, App, this);
             });
-=======
-            var response = await WorkflowsDto.FromAppAsync(workflowsValidator, App, this);
->>>>>>> af38e08e
 
             Response.Headers[HeaderNames.ETag] = App.ToEtag();
 
