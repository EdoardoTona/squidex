--- conflicted
+++ resolved
@@ -34,16 +34,6 @@
             A.CallTo(() => requestLogStore.LogAsync(A<Request>._))
                 .Invokes((Request request) => recordedRequest = request);
 
-<<<<<<< HEAD
-            var clientId = "frontend";
-            var costs = 2;
-            var elapsedMs = 120;
-            var requestMethod = "GET";
-            var requestPath = "/my-path";
-            var userId = "user1";
-
-            await sut.LogAsync(DomainId.NewGuid(), default, requestMethod, requestPath, userId, clientId, elapsedMs, costs);
-=======
             var request = default(RequestLog);
             request.Bytes = 1024;
             request.Costs = 1.5;
@@ -54,8 +44,7 @@
             request.UserClientId = "frontend";
             request.UserId = "user1";
 
-            await sut.LogAsync(Guid.NewGuid(), request);
->>>>>>> 0db295af
+            await sut.LogAsync(DomainId.NewGuid(), request);
 
             Assert.NotNull(recordedRequest);
 
