// ==========================================================================
//  Squidex Headless CMS
// ==========================================================================
//  Copyright (c) Squidex UG (haftungsbeschränkt)
//  All rights reserved. Licensed under the MIT license.
// ==========================================================================

using System;
using System.Collections.Generic;
using System.Threading.Tasks;
using Squidex.Domain.Apps.Core.Tags;
using Squidex.Domain.Apps.Entities.Assets.Commands;
using Squidex.Domain.Apps.Entities.Assets.Guards;
using Squidex.Domain.Apps.Entities.Assets.State;
using Squidex.Domain.Apps.Entities.Contents.Repositories;
using Squidex.Domain.Apps.Events;
using Squidex.Domain.Apps.Events.Assets;
using Squidex.Infrastructure;
using Squidex.Infrastructure.Commands;
using Squidex.Infrastructure.EventSourcing;
using Squidex.Infrastructure.Log;
using Squidex.Infrastructure.Reflection;
using Squidex.Infrastructure.States;
<<<<<<< HEAD
=======
using Squidex.Infrastructure.Translations;
using IAssetTagService = Squidex.Domain.Apps.Core.Tags.ITagService;
>>>>>>> 1d93567f

namespace Squidex.Domain.Apps.Entities.Assets
{
    public class AssetDomainObject : LogSnapshotDomainObject<AssetState>
    {
        private readonly IContentRepository contentRepository;
        private readonly IAssetTagService assetTags;
        private readonly IAssetQueryService assetQuery;

<<<<<<< HEAD
        public AssetDomainObject(IStore<DomainId> store, ITagService tagService, IAssetQueryService assetQuery, ISemanticLog log)
=======
        public AssetDomainObject(IStore<Guid> store, ISemanticLog log,
            IAssetTagService assetTags,
            IAssetQueryService assetQuery,
            IContentRepository contentRepository)
>>>>>>> 1d93567f
            : base(store, log)
        {
            Guard.NotNull(assetTags, nameof(assetTags));
            Guard.NotNull(assetQuery, nameof(assetQuery));
            Guard.NotNull(contentRepository, nameof(contentRepository));

            this.assetTags = assetTags;
            this.assetQuery = assetQuery;
            this.contentRepository = contentRepository;
        }

        protected override bool IsDeleted()
        {
            return Snapshot.IsDeleted;
        }

        protected override bool CanAcceptCreation(ICommand command)
        {
            return command is AssetCommand;
        }

        protected override bool CanAccept(ICommand command)
        {
            return command is AssetCommand assetCommand &&
                Equals(assetCommand.AppId, Snapshot.AppId) &&
                Equals(assetCommand.AssetId, Snapshot.Id);
        }

        public override Task<object?> ExecuteAsync(IAggregateCommand command)
        {
            switch (command)
            {
                case CreateAsset createAsset:
                    return CreateReturnAsync(createAsset, async c =>
                    {
                        await GuardAsset.CanCreate(c, assetQuery);

                        var tagIds = await NormalizeTagsAsync(c.AppId.Id, c.Tags);

                        Create(c, tagIds);

                        return Snapshot;
                    });
                case UpdateAsset updateAsset:
                    return UpdateReturn(updateAsset, c =>
                    {
                        GuardAsset.CanUpdate(c);

                        Update(c);

                        return Snapshot;
                    });
                case AnnotateAsset annotateAsset:
                    return UpdateReturnAsync(annotateAsset, async c =>
                    {
                        GuardAsset.CanAnnotate(c);

                        var tagIds = await NormalizeTagsAsync(Snapshot.AppId.Id, c.Tags);

                        Annotate(c, tagIds);

                        return Snapshot;
                    });
                case MoveAsset moveAsset:
                    return UpdateReturnAsync(moveAsset, async c =>
                    {
                        await GuardAsset.CanMove(c, assetQuery, Snapshot.ParentId);

                        Move(c);

                        return Snapshot;
                    });
                case DeleteAsset deleteAsset:
                    return UpdateAsync(deleteAsset, async c =>
                    {
                        GuardAsset.CanDelete(c);

                        if (c.CheckReferrers)
                        {
                            var hasReferrer = await contentRepository.HasReferrersAsync(c.AssetId);

                            if (hasReferrer)
                            {
                                throw new DomainException(T.Get("assets.referenced"));
                            }
                        }

                        await assetTags.NormalizeTagsAsync(Snapshot.AppId.Id, TagGroups.Assets, null, Snapshot.Tags);

                        Delete(c);
                    });
                default:
                    throw new NotSupportedException();
            }
        }

        private async Task<HashSet<string>?> NormalizeTagsAsync(DomainId appId, HashSet<string> tags)
        {
            if (tags == null)
            {
                return null;
            }

            var normalized = await assetTags.NormalizeTagsAsync(appId, TagGroups.Assets, tags, Snapshot.Tags);

            return new HashSet<string>(normalized.Values);
        }

        public void Create(CreateAsset command, HashSet<string>? tagIds)
        {
            var @event = SimpleMapper.Map(command, new AssetCreated
            {
                MimeType = command.File.MimeType,
                FileName = command.File.FileName,
                FileSize = command.File.FileSize,
                FileVersion = 0,
                Slug = command.File.FileName.ToAssetSlug()
            });

            @event.Tags = tagIds;

            RaiseEvent(@event);
        }

        public void Update(UpdateAsset command)
        {
            var @event = SimpleMapper.Map(command, new AssetUpdated
            {
                MimeType = command.File.MimeType,
                FileVersion = Snapshot.FileVersion + 1,
                FileSize = command.File.FileSize,
            });

            RaiseEvent(@event);
        }

        public void Annotate(AnnotateAsset command, HashSet<string>? tagIds)
        {
            var @event = SimpleMapper.Map(command, new AssetAnnotated());

            @event.Tags = tagIds;

            RaiseEvent(@event);
        }

        public void Move(MoveAsset command)
        {
            RaiseEvent(SimpleMapper.Map(command, new AssetMoved()));
        }

        public void Delete(DeleteAsset command)
        {
            RaiseEvent(SimpleMapper.Map(command, new AssetDeleted { DeletedSize = Snapshot.TotalSize }));
        }

        private void RaiseEvent(AppEvent @event)
        {
            @event.AppId ??= Snapshot.AppId;

            RaiseEvent(Envelope.Create(@event));
        }
    }
}<|MERGE_RESOLUTION|>--- conflicted
+++ resolved
@@ -21,11 +21,8 @@
 using Squidex.Infrastructure.Log;
 using Squidex.Infrastructure.Reflection;
 using Squidex.Infrastructure.States;
-<<<<<<< HEAD
-=======
 using Squidex.Infrastructure.Translations;
 using IAssetTagService = Squidex.Domain.Apps.Core.Tags.ITagService;
->>>>>>> 1d93567f
 
 namespace Squidex.Domain.Apps.Entities.Assets
 {
@@ -35,14 +32,10 @@
         private readonly IAssetTagService assetTags;
         private readonly IAssetQueryService assetQuery;
 
-<<<<<<< HEAD
-        public AssetDomainObject(IStore<DomainId> store, ITagService tagService, IAssetQueryService assetQuery, ISemanticLog log)
-=======
-        public AssetDomainObject(IStore<Guid> store, ISemanticLog log,
+        public AssetDomainObject(IStore<DomainId> store, ISemanticLog log,
             IAssetTagService assetTags,
             IAssetQueryService assetQuery,
             IContentRepository contentRepository)
->>>>>>> 1d93567f
             : base(store, log)
         {
             Guard.NotNull(assetTags, nameof(assetTags));
@@ -122,7 +115,7 @@
 
                         if (c.CheckReferrers)
                         {
-                            var hasReferrer = await contentRepository.HasReferrersAsync(c.AssetId);
+                            var hasReferrer = await contentRepository.HasReferrersAsync(Snapshot.AppId.Id, c.AssetId);
 
                             if (hasReferrer)
                             {
