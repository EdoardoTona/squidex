﻿// ==========================================================================
//  Squidex Headless CMS
// ==========================================================================
//  Copyright (c) Squidex UG (haftungsbeschränkt)
//  All rights reserved. Licensed under the MIT license.
// ==========================================================================

using System;
using System.Collections.Generic;
using System.Linq;
using System.Threading;
using System.Threading.Tasks;
using MongoDB.Driver;
using NodaTime;
using Squidex.Domain.Apps.Entities.Apps;
using Squidex.Domain.Apps.Entities.Contents;
using Squidex.Domain.Apps.Entities.Contents.Text;
using Squidex.Domain.Apps.Entities.MongoDb.Contents.Operations;
using Squidex.Domain.Apps.Entities.Schemas;
using Squidex.Infrastructure;
using Squidex.Infrastructure.Log;
using Squidex.Infrastructure.MongoDb;
using Squidex.Infrastructure.Queries;

namespace Squidex.Domain.Apps.Entities.MongoDb.Contents
{
    public sealed class MongoContentCollectionAll : MongoRepositoryBase<MongoContentEntity>
    {
        private readonly QueryContent queryContentAsync;
        private readonly QueryContentsByIds queryContentsById;
        private readonly QueryContentsByQuery queryContentsByQuery;
        private readonly QueryIdsAsync queryIdsAsync;
        private readonly QueryReferrersAsync queryReferrersAsync;
        private readonly QueryScheduledContents queryScheduledItems;

        public MongoContentCollectionAll(IMongoDatabase database, IAppProvider appProvider, ITextIndex indexer, DataConverter converter)
            : base(database)
        {
            queryContentAsync = new QueryContent(converter);
            queryContentsById = new QueryContentsByIds(converter, appProvider);
            queryContentsByQuery = new QueryContentsByQuery(converter, indexer);
            queryIdsAsync = new QueryIdsAsync(appProvider);
            queryReferrersAsync = new QueryReferrersAsync();
            queryScheduledItems = new QueryScheduledContents();
        }

        public IMongoCollection<MongoContentEntity> GetInternalCollection()
        {
            return Collection;
        }

        protected override string CollectionName()
        {
            return "State_Contents_All";
        }

        protected override async Task SetupCollectionAsync(IMongoCollection<MongoContentEntity> collection, CancellationToken ct = default)
        {
            await queryContentAsync.PrepareAsync(collection, ct);
            await queryContentsById.PrepareAsync(collection, ct);
            await queryContentsByQuery.PrepareAsync(collection, ct);
            await queryIdsAsync.PrepareAsync(collection, ct);
            await queryReferrersAsync.PrepareAsync(collection, ct);
            await queryScheduledItems.PrepareAsync(collection, ct);
        }

        public async Task<IResultList<IContentEntity>> QueryAsync(IAppEntity app, ISchemaEntity schema, ClrQuery query)
        {
            using (Profiler.TraceMethod<MongoContentRepository>("QueryAsyncByQuery"))
            {
                return await queryContentsByQuery.DoAsync(app, schema, query, SearchScope.All);
            }
        }

        public async Task<IResultList<IContentEntity>> QueryAsync(IAppEntity app, ISchemaEntity schema, HashSet<DomainId> ids)
        {
            Guard.NotNull(app, nameof(app));

            using (Profiler.TraceMethod<MongoContentRepository>("QueryAsyncByIds"))
            {
                var result = await queryContentsById.DoAsync(app.Id, schema, ids, false);

                return ResultList.Create(result.Count, result.Select(x => x.Content));
            }
        }

        public async Task<List<(IContentEntity Content, ISchemaEntity Schema)>> QueryAsync(IAppEntity app, HashSet<DomainId> ids)
        {
            Guard.NotNull(app, nameof(app));

            using (Profiler.TraceMethod<MongoContentRepository>("QueryAsyncByIdsWithoutSchema"))
            {
                var result = await queryContentsById.DoAsync(app.Id, null, ids, false);

                return result;
            }
        }

        public async Task<IContentEntity?> FindContentAsync(ISchemaEntity schema, DomainId id)
        {
            using (Profiler.TraceMethod<MongoContentRepository>())
            {
                return await queryContentAsync.DoAsync(schema, id);
            }
        }

        public async Task QueryScheduledWithoutDataAsync(Instant now, Func<IContentEntity, Task> callback)
        {
            using (Profiler.TraceMethod<MongoContentRepository>())
            {
                await queryScheduledItems.DoAsync(now, callback);
            }
        }

        public async Task<IReadOnlyList<(DomainId SchemaId, DomainId Id)>> QueryIdsAsync(DomainId appId, HashSet<DomainId> ids)
        {
            using (Profiler.TraceMethod<MongoContentRepository>())
            {
                return await queryIdsAsync.DoAsync(appId, ids);
            }
        }

        public async Task<IReadOnlyList<(DomainId SchemaId, DomainId Id)>> QueryIdsAsync(DomainId appId, DomainId schemaId, FilterNode<ClrValue> filterNode)
        {
            using (Profiler.TraceMethod<MongoContentRepository>())
            {
                return await queryIdsAsync.DoAsync(appId, schemaId, filterNode);
            }
        }

<<<<<<< HEAD
        public Task ResetScheduledAsync(DomainId documentId)
=======
        public async Task<bool> HasReferrersAsync(Guid contentId)
        {
            using (Profiler.TraceMethod<MongoContentRepository>())
            {
                return await queryReferrersAsync.DoAsync(contentId);
            }
        }

        public Task ResetScheduledAsync(Guid id)
>>>>>>> 1d93567f
        {
            return Collection.UpdateOneAsync(x => x.DocumentId == documentId, Update.Unset(x => x.ScheduleJob).Unset(x => x.ScheduledAt));
        }

        public Task<MongoContentEntity> FindAsync(DomainId documentId)
        {
            return Collection.Find(x => x.DocumentId == documentId).FirstOrDefaultAsync();
        }

        public Task UpsertVersionedAsync(DomainId documentId, long oldVersion, MongoContentEntity entity)
        {
            return Collection.UpsertVersionedAsync(documentId, oldVersion, entity.Version, entity);
        }

        public Task RemoveAsync(DomainId documentId)
        {
            return Collection.DeleteOneAsync(x => x.DocumentId == documentId);
        }
    }
}<|MERGE_RESOLUTION|>--- conflicted
+++ resolved
@@ -128,19 +128,15 @@
             }
         }
 
-<<<<<<< HEAD
-        public Task ResetScheduledAsync(DomainId documentId)
-=======
-        public async Task<bool> HasReferrersAsync(Guid contentId)
+        public async Task<bool> HasReferrersAsync(DomainId appId, DomainId contentId)
         {
             using (Profiler.TraceMethod<MongoContentRepository>())
             {
-                return await queryReferrersAsync.DoAsync(contentId);
+                return await queryReferrersAsync.DoAsync(appId, contentId);
             }
         }
 
-        public Task ResetScheduledAsync(Guid id)
->>>>>>> 1d93567f
+        public Task ResetScheduledAsync(DomainId documentId)
         {
             return Collection.UpdateOneAsync(x => x.DocumentId == documentId, Update.Unset(x => x.ScheduleJob).Unset(x => x.ScheduledAt));
         }
