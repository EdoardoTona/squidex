--- conflicted
+++ resolved
@@ -29,13 +29,8 @@
             AddField(new FieldType
             {
                 Name = "id",
-<<<<<<< HEAD
-                ResolvedType = AllTypes.NonNullDomainId,
-                Resolver = Resolve(x => x.Id),
-=======
                 ResolvedType = AllTypes.NonNullGuid,
                 Resolver = EntityResolvers.Id,
->>>>>>> a9a59aaa
                 Description = $"The id of the {schemaName} content."
             });
 
