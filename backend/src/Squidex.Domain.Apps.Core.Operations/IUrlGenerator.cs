--- conflicted
+++ resolved
@@ -16,23 +16,15 @@
 
         string? AssetSource(NamedId<DomainId> appId, DomainId assetId, long fileVersion);
 
-        string? AssetThumbnail(NamedId<DomainId> appId, DomainId assetId, AssetType assetType);
+        string? AssetThumbnail(NamedId<DomainId> appId, string idOrSlug, AssetType assetType);
 
         string AppSettingsUI(NamedId<DomainId> appId);
 
-        string AssetsUI(NamedId<DomainId> appId);
-
         string AssetsUI(NamedId<DomainId> appId, string? query = null);
 
-        string AssetContent(NamedId<DomainId> appId, DomainId assetId);
+        string AssetContent(NamedId<DomainId> appId, string idOrSlug);
 
-<<<<<<< HEAD
         string BackupsUI(NamedId<DomainId> appId);
-=======
-        string AssetContent(NamedId<Guid> appId, string idOrSlug);
-
-        string BackupsUI(NamedId<Guid> appId);
->>>>>>> 1d93567f
 
         string ClientsUI(NamedId<DomainId> appId);
 
