/*
 * Squidex Headless CMS
 *
 * @license
 * Copyright (c) Squidex UG (haftungsbeschränkt). All rights reserved.
 */

import { Component, Input, OnChanges, SimpleChanges } from '@angular/core';
import { FormBuilder } from '@angular/forms';
import { onErrorResumeNext } from 'rxjs/operators';

import {
    AppPatternDto,
    createProperties,
    DialogModel,
    EditFieldForm,
    fadeAnimation,
    ImmutableArray,
    ModalModel,
    NestedFieldDto,
    RootFieldDto,
    SchemaDetailsDto,
    SchemasState,
    UpdateFieldDto
} from '@app/shared';

@Component({
    selector: 'sqx-field',
    styleUrls: ['./field.component.scss'],
    templateUrl: './field.component.html',
    animations: [
        fadeAnimation
    ]
})
export class FieldComponent implements OnChanges {
    @Input()
    public field: NestedFieldDto | RootFieldDto;

    @Input()
    public schema: SchemaDetailsDto;

    @Input()
    public parent: RootFieldDto;

    @Input()
    public patterns: ImmutableArray<AppPatternDto>;

    public dropdown = new ModalModel();

    public isEditing = false;
    public selectedTab = 0;

    public editForm = new EditFieldForm(this.formBuilder);

    public addFieldDialog = new DialogModel();

    constructor(
        private readonly formBuilder: FormBuilder,
        private readonly schemasState: SchemasState
    ) {
    }

    public ngOnChanges(changes: SimpleChanges) {
        if (changes['field']) {
            this.editForm.load(this.field.properties);

            if (this.field.isLocked) {
                this.editForm.form.disable();
            }
        }

<<<<<<< HEAD
        if (changes['schema']) {
            this.isEditing = false;

            this.selectedTab = 0;
=======
    public toggleEditing() {
        this.isEditing = !this.isEditing;

        // Reload the defaults if they were set in the wizard
        if (this.isEditing) {
            this.editForm.load(this.field.properties);
>>>>>>> 0ceb14ff
        }
    }

    public selectTab(tab: number) {
        this.selectedTab = tab;
    }

    public toggleEditing() {
        this.isEditing = !this.isEditing;
    }

    public cancel() {
        this.isEditing = false;

        this.editForm.load(this.field);
    }

    public deleteField() {
        this.schemasState.deleteField(this.schema, this.field).pipe(onErrorResumeNext()).subscribe();
    }

    public enableField() {
        this.schemasState.enableField(this.schema, this.field).pipe(onErrorResumeNext()).subscribe();
    }

    public disableField() {
        this.schemasState.disableField(this.schema, this.field).pipe(onErrorResumeNext()).subscribe();
    }

    public showField() {
        this.schemasState.showField(this.schema, this.field).pipe(onErrorResumeNext()).subscribe();
    }

    public hideField() {
        this.schemasState.hideField(this.schema, this.field).pipe(onErrorResumeNext()).subscribe();
    }

    public sortFields(fields: NestedFieldDto[]) {
        this.schemasState.sortFields(this.schema, fields, <any>this.field).subscribe();
    }

    public lockField() {
        this.schemasState.lockField(this.schema, this.field).pipe(onErrorResumeNext()).subscribe();
    }

    public trackByField(index: number, field: NestedFieldDto) {
        return field.fieldId;
    }

    public save() {
        const value = this.editForm.submit();

        if (value) {
            const properties = createProperties(this.field.properties['fieldType'], value);

            this.schemasState.updateField(this.schema, this.field, new UpdateFieldDto(properties))
                .subscribe(() => {
                    this.editForm.submitCompleted();
                }, error => {
                    this.editForm.submitFailed(error);
                });
        }
    }
}
<|MERGE_RESOLUTION|>--- conflicted
+++ resolved
@@ -68,29 +68,18 @@
                 this.editForm.form.disable();
             }
         }
+    }
 
-<<<<<<< HEAD
-        if (changes['schema']) {
-            this.isEditing = false;
-
-            this.selectedTab = 0;
-=======
     public toggleEditing() {
         this.isEditing = !this.isEditing;
 
-        // Reload the defaults if they were set in the wizard
         if (this.isEditing) {
             this.editForm.load(this.field.properties);
->>>>>>> 0ceb14ff
         }
     }
 
     public selectTab(tab: number) {
         this.selectedTab = tab;
-    }
-
-    public toggleEditing() {
-        this.isEditing = !this.isEditing;
     }
 
     public cancel() {
