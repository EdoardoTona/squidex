--- conflicted
+++ resolved
@@ -41,11 +41,7 @@
                     new ValidationError("Schema id is required.", "Schemas")
                 });
 
-<<<<<<< HEAD
-            A.CallTo(() => appProvider.GetSchemaAsync(appId.Id, A<DomainId>._, false))
-=======
-            A.CallTo(() => appProvider.GetSchemaAsync(appId.Id, A<Guid>._, false, false))
->>>>>>> 50747db3
+            A.CallTo(() => appProvider.GetSchemaAsync(appId.Id, A<DomainId>._, false, false))
                 .MustNotHaveHappened();
         }
 
@@ -95,11 +91,7 @@
         [Fact]
         public async Task Should_not_add_error_if_schemas_ids_are_valid()
         {
-<<<<<<< HEAD
-            A.CallTo(() => appProvider.GetSchemaAsync(appId.Id, A<DomainId>._, false))
-=======
-            A.CallTo(() => appProvider.GetSchemaAsync(appId.Id, A<Guid>._, false, false))
->>>>>>> 50747db3
+            A.CallTo(() => appProvider.GetSchemaAsync(appId.Id, A<DomainId>._, false, false))
                 .Returns(Mocks.Schema(appId, schemaId));
 
             var trigger = new ContentChangedTriggerV2
