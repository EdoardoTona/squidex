--- conflicted
+++ resolved
@@ -24,13 +24,10 @@
     ContentFieldComponent,
     ContentHistoryComponent,
     ContentItemComponent,
-<<<<<<< HEAD
-    ContentStatusComponent,
-=======
     ContentPageComponent,
->>>>>>> 6df6572e
     ContentsPageComponent,
     ContentsSelectorComponent,
+    ContentStatusComponent,
     ReferencesEditorComponent,
     SchemasPageComponent,
     SearchFormComponent
