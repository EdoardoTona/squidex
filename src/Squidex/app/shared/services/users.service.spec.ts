/*
 * Squidex Headless CMS
 *
 * @license
 * Copyright (c) Squidex UG (haftungsbeschränkt). All rights reserved.
 */

import { HttpClientTestingModule, HttpTestingController } from '@angular/common/http/testing';
import { inject, TestBed } from '@angular/core/testing';

import {
    ApiUrlConfig,
<<<<<<< HEAD
=======
    CreateUserDto,
    PublicUserDto,
    UpdateUserDto,
>>>>>>> d946304f
    UserDto,
    UsersService
} from './../';

<<<<<<< HEAD
=======
describe('UserDto', () => {
    it('should update email and display name property when unlocking', () => {
        const user_1 = new UserDto('1', 'sebastian@squidex.io', 'Sebastian',  true);
        const user_2 = user_1.update('qaisar@squidex.io', 'Qaisar');

        expect(user_2.email).toEqual('qaisar@squidex.io');
        expect(user_2.displayName).toEqual('Qaisar');
    });

    it('should update isLocked property when locking', () => {
        const user_1 = new UserDto('1', 'sebastian@squidex.io', 'Sebastian', false);
        const user_2 = user_1.lock();

        expect(user_2.isLocked).toBeTruthy();
    });

    it('should update isLocked property when unlocking', () => {
        const user_1 = new UserDto('1', 'sebastian@squidex.io', 'Sebastian', true);
        const user_2 = user_1.unlock();

        expect(user_2.isLocked).toBeFalsy();
    });
});

>>>>>>> d946304f
describe('UsersService', () => {
    beforeEach(() => {
        TestBed.configureTestingModule({
            imports: [
                HttpClientTestingModule
            ],
            providers: [
                UsersService,
                { provide: ApiUrlConfig, useValue: new ApiUrlConfig('http://service/p/') }
            ]
        });
    });

    afterEach(inject([HttpTestingController], (httpMock: HttpTestingController) => {
        httpMock.verify();
    }));

    it('should make get request to get many users',
        inject([UsersService, HttpTestingController], (usersService: UsersService, httpMock: HttpTestingController) => {

        let users: PublicUserDto[] | null = null;

        usersService.getUsers().subscribe(result => {
            users = result;
        });

        const req = httpMock.expectOne('http://service/p/api/users?query=');

        expect(req.request.method).toEqual('GET');
        expect(req.request.headers.get('If-Match')).toBeNull();

        req.flush([
            {
                id: '123',
                displayName: 'User1'
            },
            {
                id: '456',
                displayName: 'User2'
            }
        ]);

        expect(users).toEqual(
            [
                new PublicUserDto('123', 'User1'),
                new PublicUserDto('456', 'User2')
            ]);
    }));

    it('should make get request with query to get many users',
        inject([UsersService, HttpTestingController], (usersService: UsersService, httpMock: HttpTestingController) => {

        let users: PublicUserDto[] | null = null;

        usersService.getUsers('my-query').subscribe(result => {
            users = result;
        });

        const req = httpMock.expectOne('http://service/p/api/users?query=my-query');

        expect(req.request.method).toEqual('GET');
        expect(req.request.headers.get('If-Match')).toBeNull();

        req.flush([
            {
                id: '123',
                displayName: 'User1'
            },
            {
                id: '456',
                displayName: 'User2'
            }
        ]);

        expect(users).toEqual(
            [
                new PublicUserDto('123', 'User1'),
                new PublicUserDto('456', 'User2')
            ]);
    }));

    it('should make get request to get single user',
        inject([UsersService, HttpTestingController], (usersService: UsersService, httpMock: HttpTestingController) => {

        let user: PublicUserDto | null = null;

        usersService.getUser('123').subscribe(result => {
            user = result;
        });

        const req = httpMock.expectOne('http://service/p/api/users/123');

        expect(req.request.method).toEqual('GET');
        expect(req.request.headers.get('If-Match')).toBeNull();

        req.flush({ id: '123', displayName: 'User1' });

        expect(user).toEqual(new PublicUserDto('123', 'User1'));
    }));
<<<<<<< HEAD
=======
});

describe('UserManagementService', () => {
     beforeEach(() => {
        TestBed.configureTestingModule({
            imports: [
                HttpClientTestingModule
            ],
            providers: [
                UserManagementService,
                { provide: ApiUrlConfig, useValue: new ApiUrlConfig('http://service/p/') }
            ]
        });
    });

    afterEach(inject([HttpTestingController], (httpMock: HttpTestingController) => {
        httpMock.verify();
    }));

    it('should make get request to get many users',
        inject([UserManagementService, HttpTestingController], (userManagementService: UserManagementService, httpMock: HttpTestingController) => {

        let users: UsersDto | null = null;

        userManagementService.getUsers(20, 30).subscribe(result => {
            users = result;
        });

        const req = httpMock.expectOne('http://service/p/api/user-management?take=20&skip=30&query=');

        expect(req.request.method).toEqual('GET');
        expect(req.request.headers.get('If-Match')).toBeNull();

        req.flush({
            total: 100,
            items: [
                {
                    id: '123',
                    email: 'mail1@domain.com',
                    displayName: 'User1',
                    isLocked: true
                },
                {
                    id: '456',
                    email: 'mail2@domain.com',
                    displayName: 'User2',
                    isLocked: true
                }
            ]
        });

        expect(users).toEqual(
            new UsersDto(100, [
                new UserDto('123', 'mail1@domain.com', 'User1', true),
                new UserDto('456', 'mail2@domain.com', 'User2', true)
            ]));
    }));

    it('should make get request with query to get many users',
        inject([UserManagementService, HttpTestingController], (userManagementService: UserManagementService, httpMock: HttpTestingController) => {

        let users: UsersDto | null = null;

        userManagementService.getUsers(20, 30, 'my-query').subscribe(result => {
            users = result;
        });

        const req = httpMock.expectOne('http://service/p/api/user-management?take=20&skip=30&query=my-query');

        expect(req.request.method).toEqual('GET');
        expect(req.request.headers.get('If-Match')).toBeNull();

        req.flush({
            total: 100,
            items: [
                {
                    id: '123',
                    email: 'mail1@domain.com',
                    displayName: 'User1',
                    pictureUrl: 'path/to/image1',
                    isLocked: true
                },
                {
                    id: '456',
                    email: 'mail2@domain.com',
                    displayName: 'User2',
                    pictureUrl: 'path/to/image2',
                    isLocked: true
                }
            ]
        });

        expect(users).toEqual(
            new UsersDto(100, [
                new UserDto('123', 'mail1@domain.com', 'User1', true),
                new UserDto('456', 'mail2@domain.com', 'User2', true)
            ]));
    }));

    it('should make get request to get single user',
        inject([UserManagementService, HttpTestingController], (userManagementService: UserManagementService, httpMock: HttpTestingController) => {

        let user: UserDto | null = null;

        userManagementService.getUser('123').subscribe(result => {
            user = result;
        });

        const req = httpMock.expectOne('http://service/p/api/user-management/123');

        expect(req.request.method).toEqual('GET');
        expect(req.request.headers.get('If-Match')).toBeNull();

        req.flush({
            id: '123',
            email: 'mail1@domain.com',
            displayName: 'User1',
            isLocked: true
        });

        expect(user).toEqual(new UserDto('123', 'mail1@domain.com', 'User1', true));
    }));

    it('should make post request to create user',
        inject([UserManagementService, HttpTestingController], (userManagementService: UserManagementService, httpMock: HttpTestingController) => {

        const dto = new CreateUserDto('mail@squidex.io', 'Squidex User', 'password');

        let user: UserDto | null = null;

        userManagementService.postUser(dto).subscribe(result => {
            user = result;
        });

        const req = httpMock.expectOne('http://service/p/api/user-management');

        expect(req.request.method).toEqual('POST');
        expect(req.request.headers.get('If-Match')).toBeNull();

        req.flush({ id: '123' });

        expect(user).toEqual(new UserDto('123', dto.email, dto.displayName, false));
    }));

    it('should make put request to update user',
        inject([UserManagementService, HttpTestingController], (userManagementService: UserManagementService, httpMock: HttpTestingController) => {

        const dto = new UpdateUserDto('mail@squidex.io', 'Squidex User', 'password');

        userManagementService.putUser('123', dto).subscribe();

        const req = httpMock.expectOne('http://service/p/api/user-management/123');

        expect(req.request.method).toEqual('PUT');
        expect(req.request.headers.get('If-Match')).toBeNull();

        req.flush({});
    }));

    it('should make put request to lock user',
        inject([UserManagementService, HttpTestingController], (userManagementService: UserManagementService, httpMock: HttpTestingController) => {

        userManagementService.lockUser('123').subscribe();

        const req = httpMock.expectOne('http://service/p/api/user-management/123/lock');

        expect(req.request.method).toEqual('PUT');
        expect(req.request.headers.get('If-Match')).toBeNull();

        req.flush({});
    }));

    it('should make put request to unlock user',
        inject([UserManagementService, HttpTestingController], (userManagementService: UserManagementService, httpMock: HttpTestingController) => {

        userManagementService.unlockUser('123').subscribe();

        const req = httpMock.expectOne('http://service/p/api/user-management/123/unlock');

        expect(req.request.method).toEqual('PUT');
        expect(req.request.headers.get('If-Match')).toBeNull();

        req.flush({});
    }));
>>>>>>> d946304f
});<|MERGE_RESOLUTION|>--- conflicted
+++ resolved
@@ -10,18 +10,15 @@
 
 import {
     ApiUrlConfig,
-<<<<<<< HEAD
-=======
     CreateUserDto,
     PublicUserDto,
     UpdateUserDto,
->>>>>>> d946304f
     UserDto,
+    UserManagementService,
+    UsersDto,
     UsersService
 } from './../';
 
-<<<<<<< HEAD
-=======
 describe('UserDto', () => {
     it('should update email and display name property when unlocking', () => {
         const user_1 = new UserDto('1', 'sebastian@squidex.io', 'Sebastian',  true);
@@ -46,7 +43,6 @@
     });
 });
 
->>>>>>> d946304f
 describe('UsersService', () => {
     beforeEach(() => {
         TestBed.configureTestingModule({
@@ -146,8 +142,6 @@
 
         expect(user).toEqual(new PublicUserDto('123', 'User1'));
     }));
-<<<<<<< HEAD
-=======
 });
 
 describe('UserManagementService', () => {
@@ -332,5 +326,4 @@
 
         req.flush({});
     }));
->>>>>>> d946304f
 });