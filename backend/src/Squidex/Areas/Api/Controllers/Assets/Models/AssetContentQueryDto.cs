﻿// ==========================================================================
//  Squidex Headless CMS
// ==========================================================================
//  Copyright (c) Squidex UG (haftungsbeschraenkt)
//  All rights reserved. Licensed under the MIT license.
// ==========================================================================

using Microsoft.AspNetCore.Mvc;
using Squidex.Domain.Apps.Entities.Assets;
using Squidex.Infrastructure;
using Squidex.Infrastructure.Assets;
using Squidex.Infrastructure.Reflection;

namespace Squidex.Areas.Api.Controllers.Assets.Models
{
    public sealed class AssetContentQueryDto
    {
        /// <summary>
        /// The optional version of the asset.
        /// </summary>
        [FromQuery(Name = "version")]
        public long Version { get; set; } = EtagVersion.Any;

        /// <summary>
        /// The cache duration in seconds.
        /// </summary>
        [FromQuery(Name = "cache")]
        public long CacheDuration { get; set; }

        /// <summary>
        /// Set it to 0 to prevent download.
        /// </summary>
        [FromQuery(Name = "download")]
        public int Download { get; set; } = 0;

        /// <summary>
        /// The target width of the asset, if it is an image.
        /// </summary>
        [FromQuery(Name = "width")]
        public int? Width { get; set; }

        /// <summary>
        /// The target height of the asset, if it is an image.
        /// </summary>
        [FromQuery(Name = "height")]
        public int? Height { get; set; }

        /// <summary>
        /// Optional image quality, it is is an jpeg image.
        /// </summary>
        [FromQuery(Name = "quality")]
        public int? Quality { get; set; }

        /// <summary>
        /// The resize mode when the width and height is defined.
        /// </summary>
        [FromQuery(Name = "mode")]
        public ResizeMode? Mode { get; set; }

        /// <summary>
        /// Override the y focus point.
        /// </summary>
        [FromQuery(Name = "focusX")]
        public float? FocusX { get; set; }

        /// <summary>
        /// Override the x focus point.
        /// </summary>
        [FromQuery(Name = "focusY")]
        public float? FocusY { get; set; }

        /// <summary>
        /// True to ignore the asset focus point if any.
        /// </summary>
        [FromQuery(Name = "nofocus")]
        public bool IgnoreFocus { get; set; }

        /// <summary>
        /// True to not use JPEG encoding when quality is set and the image is not a JPEG. Default: false.
        /// </summary>
        [FromQuery(Name = "keepformat")]
        public bool KeepFormat { get; set; }

        /// <summary>
        /// True to force a new resize even if it already stored.
        /// </summary>
        [FromQuery(Name = "force")]
        public bool ForceResize { get; set; }

        /// <summary>
<<<<<<< HEAD
        /// The target image format.
=======
        /// True to force a new resize even if it already stored.
>>>>>>> 86745cd8
        /// </summary>
        [FromQuery(Name = "format")]
        public ImageFormat Format { get; set; }

        public ResizeOptions ToResizeOptions(IAssetEntity asset)
        {
            Guard.NotNull(asset, nameof(asset));

            var result = SimpleMapper.Map(this, new ResizeOptions());

            var (x, y) = GetFocusPoint(asset);

            result.FocusX = x;
            result.FocusY = y;

            return result;
        }

        private (float?, float?) GetFocusPoint(IAssetEntity asset)
        {
            if (!IgnoreFocus)
            {
                if (FocusX.HasValue && FocusY.HasValue)
                {
                    return (FocusX.Value, FocusY.Value);
                }

                var focusX = asset.Metadata.GetFocusX();
                var focusY = asset.Metadata.GetFocusY();

                if (focusX.HasValue && focusY.HasValue)
                {
                    return (focusX.Value, focusY.Value);
                }
            }

            return (null, null);
        }
    }
}<|MERGE_RESOLUTION|>--- conflicted
+++ resolved
@@ -88,11 +88,7 @@
         public bool ForceResize { get; set; }
 
         /// <summary>
-<<<<<<< HEAD
-        /// The target image format.
-=======
         /// True to force a new resize even if it already stored.
->>>>>>> 86745cd8
         /// </summary>
         [FromQuery(Name = "format")]
         public ImageFormat Format { get; set; }
