﻿// ==========================================================================
//  Squidex Headless CMS
// ==========================================================================
//  Copyright (c) Squidex UG (haftungsbeschränkt)
//  All rights reserved. Licensed under the MIT license.
// ==========================================================================

using System;
using System.Collections.Generic;
using System.Linq;
using System.Threading.Tasks;
using FakeItEasy;
using Squidex.Domain.Apps.Core.Contents;
using Squidex.Domain.Apps.Core.Schemas;
using Squidex.Domain.Apps.Core.ValidateContent;
using Squidex.Domain.Apps.Core.ValidateContent.Validators;
using Squidex.Infrastructure;
using Squidex.Infrastructure.Log;
using Squidex.Infrastructure.Validation;

namespace Squidex.Domain.Apps.Core.Operations.ValidateContent
{
    public delegate ValidationContext ValidationUpdater(ValidationContext context);

    public static class ValidationTestExtensions
    {
<<<<<<< HEAD
        private static readonly NamedId<DomainId> AppId = NamedId.Of(DomainId.NewGuid(), "my-app");
        private static readonly NamedId<DomainId> SchemaId = NamedId.Of(DomainId.NewGuid(), "my-schema");
=======
        private static readonly NamedId<Guid> AppId = NamedId.Of(Guid.NewGuid(), "my-app");
        private static readonly NamedId<Guid> SchemaId = NamedId.Of(Guid.NewGuid(), "my-schema");
        private static readonly ISemanticLog Log = A.Fake<ISemanticLog>();
>>>>>>> 9ebe251c
        private static readonly IValidatorsFactory Factory = new DefaultValidatorsFactory();

        public static Task ValidateAsync(this IValidator validator, object? value, IList<string> errors,
            Schema? schema = null,
            ValidationMode mode = ValidationMode.Default,
            ValidationUpdater? updater = null)
        {
            var context = CreateContext(schema, mode, updater);

            return validator.ValidateAsync(value, context, CreateFormatter(errors));
        }

        public static Task ValidateAsync(this IField field, object? value, IList<string> errors,
            Schema? schema = null,
            ValidationMode mode = ValidationMode.Default,
            ValidationUpdater? updater = null,
            IValidatorsFactory? factory = null)
        {
            var context = CreateContext(schema, mode, updater);

            var validators = Factories(factory).SelectMany(x => x.CreateValueValidators(context, field, null!)).ToArray();

            return new FieldValidator(validators, field)
                .ValidateAsync(value, context, CreateFormatter(errors));
        }

        public static async Task ValidatePartialAsync(this NamedContentData data, PartitionResolver partitionResolver, IList<ValidationError> errors,
            Schema? schema = null,
            ValidationMode mode = ValidationMode.Default,
            ValidationUpdater? updater = null,
            IValidatorsFactory? factory = null)
        {
            var context = CreateContext(schema, mode, updater);

            var validator = new ContentValidator(partitionResolver, context, Factories(factory), Log);

            await validator.ValidateInputPartialAsync(data);

            foreach (var error in validator.Errors)
            {
                errors.Add(error);
            }
        }

        public static async Task ValidateAsync(this NamedContentData data, PartitionResolver partitionResolver, IList<ValidationError> errors,
            Schema? schema = null,
            ValidationMode mode = ValidationMode.Default,
            ValidationUpdater? updater = null,
            IValidatorsFactory? factory = null)
        {
            var context = CreateContext(schema, mode, updater);

            var validator = new ContentValidator(partitionResolver, context, Factories(factory), Log);

            await validator.ValidateInputAsync(data);

            foreach (var error in validator.Errors)
            {
                errors.Add(error);
            }
        }

        public static AddError CreateFormatter(IList<string> errors)
        {
            return (field, message) =>
            {
                if (field == null || !field.Any())
                {
                    errors.Add(message);
                }
                else
                {
                    errors.Add($"{field.ToPathString()}: {message}");
                }
            };
        }

        private static IEnumerable<IValidatorsFactory> Factories(IValidatorsFactory? factory)
        {
            var result = Enumerable.Repeat(Factory, 1);

            if (factory != null)
            {
                result = result.Union(Enumerable.Repeat(factory, 1));
            }

            return result;
        }

        public static ValidationContext CreateContext(
            Schema? schema = null,
            ValidationMode mode = ValidationMode.Default,
            ValidationUpdater? updater = null)
        {
            var context = new ValidationContext(
                AppId,
                SchemaId,
                schema ?? new Schema(SchemaId.Name),
                DomainId.NewGuid(),
                mode);

            if (updater != null)
            {
                context = updater(context);
            }

            return context;
        }
    }
}<|MERGE_RESOLUTION|>--- conflicted
+++ resolved
@@ -5,7 +5,6 @@
 //  All rights reserved. Licensed under the MIT license.
 // ==========================================================================
 
-using System;
 using System.Collections.Generic;
 using System.Linq;
 using System.Threading.Tasks;
@@ -24,14 +23,9 @@
 
     public static class ValidationTestExtensions
     {
-<<<<<<< HEAD
         private static readonly NamedId<DomainId> AppId = NamedId.Of(DomainId.NewGuid(), "my-app");
         private static readonly NamedId<DomainId> SchemaId = NamedId.Of(DomainId.NewGuid(), "my-schema");
-=======
-        private static readonly NamedId<Guid> AppId = NamedId.Of(Guid.NewGuid(), "my-app");
-        private static readonly NamedId<Guid> SchemaId = NamedId.Of(Guid.NewGuid(), "my-schema");
         private static readonly ISemanticLog Log = A.Fake<ISemanticLog>();
->>>>>>> 9ebe251c
         private static readonly IValidatorsFactory Factory = new DefaultValidatorsFactory();
 
         public static Task ValidateAsync(this IValidator validator, object? value, IList<string> errors,
