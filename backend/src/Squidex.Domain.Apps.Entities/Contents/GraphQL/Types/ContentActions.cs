--- conflicted
+++ resolved
@@ -128,11 +128,7 @@
                 };
             }
 
-<<<<<<< HEAD
-            public static IFieldResolver Resolver(DomainId schemaId)
-=======
-            public static IFieldResolver Query(Guid schemaId)
->>>>>>> 195d99ac
+            public static IFieldResolver Query(DomainId schemaId)
             {
                 var schemaIdValue = schemaId.ToString();
 
@@ -144,7 +140,7 @@
                 });
             }
 
-            public static IFieldResolver Referencing(Guid schemaId)
+            public static IFieldResolver Referencing(DomainId schemaId)
             {
                 var schemaIdValue = schemaId.ToString();
 
