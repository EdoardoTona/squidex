﻿// ==========================================================================
//  Squidex Headless CMS
// ==========================================================================
//  Copyright (c) Squidex UG (haftungsbeschränkt)
//  All rights reserved. Licensed under the MIT license.
// ==========================================================================

using System;
using System.Collections.Generic;
using System.Linq;
using System.Threading;
using System.Threading.Tasks;
using MongoDB.Driver;
using Squidex.Domain.Apps.Entities.Assets;
using Squidex.Domain.Apps.Entities.Assets.Repositories;
using Squidex.Infrastructure;
using Squidex.Infrastructure.Log;
using Squidex.Infrastructure.MongoDb;

namespace Squidex.Domain.Apps.Entities.MongoDb.Assets
{
    public sealed partial class MongoAssetFolderRepository : MongoRepositoryBase<MongoAssetFolderEntity>, IAssetFolderRepository
    {
        public MongoAssetFolderRepository(IMongoDatabase database)
            : base(database)
        {
        }

        protected override string CollectionName()
        {
            return "States_AssetFolders";
        }

        protected override Task SetupCollectionAsync(IMongoCollection<MongoAssetFolderEntity> collection, CancellationToken ct = default)
        {
            return collection.Indexes.CreateManyAsync(new[]
            {
                new CreateIndexModel<MongoAssetFolderEntity>(
                    Index
                        .Ascending(x => x.IndexedAppId)
                        .Ascending(x => x.IsDeleted)
                        .Ascending(x => x.ParentId))
            }, ct);
        }

        public async Task<IResultList<IAssetFolderEntity>> QueryAsync(DomainId appId, DomainId parentId)
        {
            using (Profiler.TraceMethod<MongoAssetFolderRepository>("QueryAsyncByQuery"))
            {
                var assetFolderEntities =
                    await Collection
                        .Find(x => x.IndexedAppId == appId && !x.IsDeleted && x.ParentId == parentId).SortBy(x => x.FolderName)
                            .ToListAsync();

                return ResultList.Create<IAssetFolderEntity>(assetFolderEntities.Count, assetFolderEntities);
            }
        }

        public async Task<IReadOnlyList<DomainId>> QueryChildIdsAsync(DomainId appId, DomainId parentId)
        {
            using (Profiler.TraceMethod<MongoAssetRepository>())
            {
                var assetFolderEntities =
                    await Collection.Find(x => x.IndexedAppId == appId && !x.IsDeleted && x.ParentId == parentId).Only(x => x.Id)
                        .ToListAsync();

<<<<<<< HEAD
                return assetFolderEntities.Select(x => DomainId.Create(x[IdField.Value].AsString)).ToList();
=======
                return assetFolderEntities.Select(x => Guid.Parse(x[Fields.AssetFolderId].AsString)).ToList();
>>>>>>> 1d93567f
            }
        }

        public async Task<IAssetFolderEntity?> FindAssetFolderAsync(DomainId appId, DomainId id)
        {
            using (Profiler.TraceMethod<MongoAssetFolderRepository>())
            {
                var documentId = DomainId.Combine(appId, id).ToString();

                var assetFolderEntity =
                    await Collection.Find(x => x.DocumentId == documentId && !x.IsDeleted)
                        .FirstOrDefaultAsync();

                return assetFolderEntity;
            }
        }
<<<<<<< HEAD

        private static string GetIdField()
        {
            return BsonClassMap.LookupClassMap(typeof(MongoAssetFolderEntity)).GetMemberMap(nameof(MongoAssetFolderEntity.DocumentId)).ElementName;
        }
=======
>>>>>>> 1d93567f
    }
}<|MERGE_RESOLUTION|>--- conflicted
+++ resolved
@@ -5,7 +5,6 @@
 //  All rights reserved. Licensed under the MIT license.
 // ==========================================================================
 
-using System;
 using System.Collections.Generic;
 using System.Linq;
 using System.Threading;
@@ -64,11 +63,7 @@
                     await Collection.Find(x => x.IndexedAppId == appId && !x.IsDeleted && x.ParentId == parentId).Only(x => x.Id)
                         .ToListAsync();
 
-<<<<<<< HEAD
-                return assetFolderEntities.Select(x => DomainId.Create(x[IdField.Value].AsString)).ToList();
-=======
-                return assetFolderEntities.Select(x => Guid.Parse(x[Fields.AssetFolderId].AsString)).ToList();
->>>>>>> 1d93567f
+                return assetFolderEntities.Select(x => DomainId.Create(x[Fields.AssetFolderId].AsString)).ToList();
             }
         }
 
@@ -85,13 +80,5 @@
                 return assetFolderEntity;
             }
         }
-<<<<<<< HEAD
-
-        private static string GetIdField()
-        {
-            return BsonClassMap.LookupClassMap(typeof(MongoAssetFolderEntity)).GetMemberMap(nameof(MongoAssetFolderEntity.DocumentId)).ElementName;
-        }
-=======
->>>>>>> 1d93567f
     }
 }