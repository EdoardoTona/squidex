--- conflicted
+++ resolved
@@ -80,13 +80,7 @@
                 {
                     if (@event.Payload is AssetEvent assetEvent && handledIds.Add(assetEvent.AssetId))
                     {
-<<<<<<< HEAD
                         var asset = grainFactory.GetGrain<IAssetGrain>(assetEvent.AssetId);
-=======
-                        var asset = await stateFactory.CreateAsync<AssetGrain>(assetEvent.AssetId);
-
-                        asset.ApplySnapshot(asset.Snapshot.Apply(@event));
->>>>>>> d0db82de
 
                         await asset.WriteSnapshotAsync();
                     }
@@ -112,31 +106,19 @@
                 {
                     if (@event.Payload is SchemaEvent schemaEvent && handledIds.Add(schemaEvent.SchemaId.Id))
                     {
-<<<<<<< HEAD
                         var schema = grainFactory.GetGrain<ISchemaGrain>(schemaEvent.SchemaId.Id);
-=======
-                        var schema = await stateFactory.GetSingleAsync<SchemaGrain>(schemaEvent.SchemaId.Id);
->>>>>>> d0db82de
 
                         await schema.WriteSnapshotAsync();
                     }
                     else if (@event.Payload is RuleEvent ruleEvent && handledIds.Add(ruleEvent.RuleId))
                     {
-<<<<<<< HEAD
                         var rule = grainFactory.GetGrain<IRuleGrain>(ruleEvent.RuleId);
-=======
-                        var rule = await stateFactory.GetSingleAsync<RuleGrain>(ruleEvent.RuleId);
->>>>>>> d0db82de
 
                         await rule.WriteSnapshotAsync();
                     }
                     else if (@event.Payload is AppEvent appEvent && handledIds.Add(appEvent.AppId.Id))
                     {
-<<<<<<< HEAD
                         var app = grainFactory.GetGrain<IAppGrain>(appEvent.AppId.Id);
-=======
-                        var app = await stateFactory.GetSingleAsync<AppGrain>(appEvent.AppId.Id);
->>>>>>> d0db82de
 
                         await app.WriteSnapshotAsync();
                     }
