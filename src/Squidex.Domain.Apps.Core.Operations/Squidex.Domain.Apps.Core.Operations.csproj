<Project Sdk="Microsoft.NET.Sdk">
  <PropertyGroup>
    <TargetFramework>netstandard2.0</TargetFramework>
    <RootNamespace>Squidex.Domain.Apps.Core</RootNamespace>
  </PropertyGroup>
  <PropertyGroup Condition="'$(Configuration)|$(Platform)'=='Debug|AnyCPU'">
    <DebugType>full</DebugType>
    <DebugSymbols>True</DebugSymbols>
  </PropertyGroup>
  <ItemGroup>
    <ProjectReference Include="..\Squidex.Domain.Apps.Core.Model\Squidex.Domain.Apps.Core.Model.csproj" />
    <ProjectReference Include="..\Squidex.Domain.Apps.Events\Squidex.Domain.Apps.Events.csproj" />
    <ProjectReference Include="..\Squidex.Infrastructure\Squidex.Infrastructure.csproj" />
  </ItemGroup>
  <ItemGroup>
<<<<<<< HEAD
    <PackageReference Include="Algolia.Search" Version="4.2.2" />
=======
    <PackageReference Include="Algolia.Search" Version="4.2.1" />
    <PackageReference Include="Elasticsearch.Net" Version="6.0.1" />
>>>>>>> d0db82de
    <PackageReference Include="Jint" Version="2.11.58" />
    <PackageReference Include="Microsoft.OData.Core" Version="7.4.1" />
    <PackageReference Include="Newtonsoft.Json" Version="11.0.1" />
    <PackageReference Include="NJsonSchema" Version="9.10.29" />
    <PackageReference Include="NodaTime" Version="2.2.4" />
    <PackageReference Include="RefactoringEssentials" Version="5.6.0" />
    <PackageReference Include="StyleCop.Analyzers" Version="1.0.2" />
    <PackageReference Include="System.Collections.Immutable" Version="1.4.0" />
    <PackageReference Include="System.ValueTuple" Version="4.4.0" />
    <PackageReference Include="WindowsAzure.Storage" Version="9.1.0" />
  </ItemGroup>
  <PropertyGroup>
    <CodeAnalysisRuleSet>..\..\Squidex.ruleset</CodeAnalysisRuleSet>
  </PropertyGroup>
  <ItemGroup>
    <AdditionalFiles Include="..\..\stylecop.json" Link="stylecop.json" />
  </ItemGroup>
</Project><|MERGE_RESOLUTION|>--- conflicted
+++ resolved
@@ -13,12 +13,8 @@
     <ProjectReference Include="..\Squidex.Infrastructure\Squidex.Infrastructure.csproj" />
   </ItemGroup>
   <ItemGroup>
-<<<<<<< HEAD
     <PackageReference Include="Algolia.Search" Version="4.2.2" />
-=======
-    <PackageReference Include="Algolia.Search" Version="4.2.1" />
     <PackageReference Include="Elasticsearch.Net" Version="6.0.1" />
->>>>>>> d0db82de
     <PackageReference Include="Jint" Version="2.11.58" />
     <PackageReference Include="Microsoft.OData.Core" Version="7.4.1" />
     <PackageReference Include="Newtonsoft.Json" Version="11.0.1" />
