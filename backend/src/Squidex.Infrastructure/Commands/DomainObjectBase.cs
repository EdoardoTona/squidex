--- conflicted
+++ resolved
@@ -173,20 +173,12 @@
 
             if (command.ExpectedVersion > EtagVersion.Any && command.ExpectedVersion != Version)
             {
-<<<<<<< HEAD
-                throw new DomainObjectVersionException(uniqueId.ToString(), GetType(), Version, command.ExpectedVersion);
-=======
-                throw new DomainObjectVersionException(id.ToString(), Version, command.ExpectedVersion);
->>>>>>> 73c28992
+                throw new DomainObjectVersionException(uniqueId.ToString(), Version, command.ExpectedVersion);
             }
 
             if (isUpdate && Version < 0)
             {
-<<<<<<< HEAD
-                throw new DomainObjectNotFoundException(uniqueId.ToString(), GetType());
-=======
-                throw new DomainObjectNotFoundException(id.ToString());
->>>>>>> 73c28992
+                throw new DomainObjectNotFoundException(uniqueId.ToString());
             }
 
             var previousSnapshot = Snapshot;
