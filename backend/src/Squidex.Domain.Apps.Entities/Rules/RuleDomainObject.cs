--- conflicted
+++ resolved
@@ -26,12 +26,8 @@
         private readonly IAppProvider appProvider;
         private readonly IRuleEnqueuer ruleEnqueuer;
 
-<<<<<<< HEAD
-        public RuleDomainObject(IStore<DomainId> store, ISemanticLog log, IAppProvider appProvider, IRuleEnqueuer ruleEnqueuer)
-=======
-        public RuleDomainObject(IStore<Guid> store, ISemanticLog log,
+        public RuleDomainObject(IStore<DomainId> store, ISemanticLog log,
             IAppProvider appProvider, IRuleEnqueuer ruleEnqueuer)
->>>>>>> 1d93567f
             : base(store, log)
         {
             Guard.NotNull(appProvider, nameof(appProvider));
@@ -118,7 +114,7 @@
 
             var @event = SimpleMapper.Map(command, new RuleManuallyTriggered { RuleId = Snapshot.Id, AppId = Snapshot.AppId });
 
-            await ruleEnqueuer.EnqueueAsync(Snapshot.RuleDef, Snapshot.Id, Envelope.Create(@event));
+            await ruleEnqueuer.EnqueueAsync(Snapshot.RuleDef, Snapshot.UniqueId, Envelope.Create(@event));
 
             return null;
         }
