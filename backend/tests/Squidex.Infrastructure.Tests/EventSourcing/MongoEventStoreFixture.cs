﻿// ==========================================================================
//  Squidex Headless CMS
// ==========================================================================
//  Copyright (c) Squidex UG (haftungsbeschraenkt)
//  All rights reserved. Licensed under the MIT license.
// ==========================================================================

using System;
using FakeItEasy;
using MongoDB.Driver;
using Newtonsoft.Json;
using Squidex.Infrastructure.MongoDb;
using Squidex.Infrastructure.TestHelpers;

namespace Squidex.Infrastructure.EventSourcing
{
    public abstract class MongoEventStoreFixture : IDisposable
    {
        private readonly IMongoClient mongoClient;
        private readonly IMongoDatabase mongoDatabase;
        private readonly IEventNotifier notifier = A.Fake<IEventNotifier>();

        public MongoEventStore EventStore { get; }

        protected MongoEventStoreFixture(string connectionString)
        {
            mongoClient = new MongoClient(connectionString);
            mongoDatabase = mongoClient.GetDatabase($"EventStoreTest");

<<<<<<< HEAD
            Cleanup();

=======
>>>>>>> 979f1862
            BsonJsonConvention.Register(JsonSerializer.Create(JsonHelper.DefaultSettings()));

            EventStore = new MongoEventStore(mongoDatabase, notifier);
            EventStore.InitializeAsync().Wait();
        }

        public void Cleanup()
        {
            mongoClient.DropDatabase("EventStoreTest");
        }

        public void Dispose()
        {
            Cleanup();
        }
    }

    public sealed class MongoEventStoreDirectFixture : MongoEventStoreFixture
    {
        public MongoEventStoreDirectFixture()
            : base("mongodb://localhost:27019")
        {
        }
    }

    public sealed class MongoEventStoreReplicaSetFixture : MongoEventStoreFixture
    {
        public MongoEventStoreReplicaSetFixture()
            : base("mongodb://localhost:27017")
        {
        }
    }
}<|MERGE_RESOLUTION|>--- conflicted
+++ resolved
@@ -27,11 +27,6 @@
             mongoClient = new MongoClient(connectionString);
             mongoDatabase = mongoClient.GetDatabase($"EventStoreTest");
 
-<<<<<<< HEAD
-            Cleanup();
-
-=======
->>>>>>> 979f1862
             BsonJsonConvention.Register(JsonSerializer.Create(JsonHelper.DefaultSettings()));
 
             EventStore = new MongoEventStore(mongoDatabase, notifier);
