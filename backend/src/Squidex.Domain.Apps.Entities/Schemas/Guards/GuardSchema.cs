// ==========================================================================
//  Squidex Headless CMS
// ==========================================================================
//  Copyright (c) Squidex UG (haftungsbeschränkt)
//  All rights reserved. Licensed under the MIT license.
// ==========================================================================

using System;
using System.Collections.Generic;
using System.Linq;
using Squidex.Domain.Apps.Core;
using Squidex.Domain.Apps.Core.Schemas;
using Squidex.Domain.Apps.Entities.Schemas.Commands;
using Squidex.Infrastructure;
using Squidex.Infrastructure.Translations;
using Squidex.Infrastructure.Validation;
using Squidex.Text;

#pragma warning disable IDE0060 // Remove unused parameter
#pragma warning disable IDE0059 // Unnecessary assignment of a value

namespace Squidex.Domain.Apps.Entities.Schemas.Guards
{
    public static class GuardSchema
    {
        public static void CanCreate(CreateSchema command)
        {
            Guard.NotNull(command, nameof(command));

            Validate.It(e =>
            {
                if (!command.Name.IsSlug())
                {
                    e(Not.ValidSlug(nameof(command.Name)), nameof(command.Name));
                }

                ValidateUpsert(command, e);
            });
        }

        public static void CanSynchronize(SynchronizeSchema command)
        {
            Guard.NotNull(command, nameof(command));

            Validate.It(e =>
            {
                ValidateUpsert(command, e);
            });
        }

        public static void CanReorder(ReorderFields command, Schema schema)
        {
            Guard.NotNull(command, nameof(command));

            IArrayField? arrayField = null;

            if (command.ParentFieldId.HasValue)
            {
                arrayField = GuardHelper.GetArrayFieldOrThrow(schema, command.ParentFieldId.Value, false);
            }

            Validate.It(e =>
            {
                if (command.FieldIds == null)
                {
                    e(Not.Defined(nameof(command.FieldIds)), nameof(command.FieldIds));
                }

                if (arrayField == null)
                {
                    ValidateFieldIds(command, schema.FieldsById, e);
                }
                else
                {
                    ValidateFieldIds(command, arrayField.FieldsById, e);
                }
            });
        }

        public static void CanConfigurePreviewUrls(ConfigurePreviewUrls command)
        {
            Guard.NotNull(command, nameof(command));

            Validate.It(e =>
            {
                if (command.PreviewUrls == null)
                {
                    e(Not.Defined(nameof(command.PreviewUrls)), nameof(command.PreviewUrls));
                }
            });
        }

        public static void CanConfigureUIFields(ConfigureUIFields command, Schema schema)
        {
            Guard.NotNull(command, nameof(command));

            Validate.It(e =>
            {
                ValidateFieldNames(schema, command.FieldsInLists, nameof(command.FieldsInLists), e, IsMetaField);
                ValidateFieldNames(schema, command.FieldsInReferences, nameof(command.FieldsInReferences), e, IsNotAllowed);
            });
        }

        public static void CanConfigureFieldRules(ConfigureFieldRules command)
        {
            Guard.NotNull(command, nameof(command));

            Validate.It(e =>
            {
                ValidateFieldRules(command.FieldRules, nameof(command.FieldRules), e);
            });
        }

        public static void CanPublish(PublishSchema command)
        {
            Guard.NotNull(command, nameof(command));
        }

        public static void CanUnpublish(UnpublishSchema command)
        {
            Guard.NotNull(command, nameof(command));
        }

        public static void CanUpdate(UpdateSchema command)
        {
            Guard.NotNull(command, nameof(command));
        }

        public static void CanConfigureScripts(ConfigureScripts command)
        {
            Guard.NotNull(command, nameof(command));
        }

        public static void CanChangeCategory(ChangeCategory command)
        {
            Guard.NotNull(command, nameof(command));
        }

        public static void CanDelete(DeleteSchema command)
        {
            Guard.NotNull(command, nameof(command));
        }

        private static void ValidateUpsert(IUpsertCommand command, AddValidation e)
        {
            if (command.Fields?.Count > 0)
            {
                command.Fields.Foreach((field, fieldIndex) =>
                {
                    var fieldPrefix = $"Fields[{fieldIndex}]";

                    ValidateRootField(field, fieldPrefix, e);
                });

                foreach (var fieldName in command.Fields.Duplicates(x => x.Name))
                {
                    if (fieldName.IsPropertyName())
                    {
                        e(T.Get("schemas.duplicateFieldName", new { field = fieldName }), nameof(command.Fields));
                    }
                }
            }

            ValidateFieldNames(command, command.FieldsInLists, nameof(command.FieldsInLists), e, IsMetaField);
            ValidateFieldNames(command, command.FieldsInReferences, nameof(command.FieldsInReferences), e, IsNotAllowed);

            ValidateFieldRules(command.FieldRules, nameof(command.FieldRules), e);
        }

        private static void ValidateRootField(UpsertSchemaField field, string prefix, AddValidation e)
        {
            if (field == null)
            {
                e(Not.Defined("Field"), prefix);
            }
            else
            {
                if (!field.Partitioning.IsValidPartitioning())
                {
                    e(Not.Valid(nameof(field.Partitioning)), $"{prefix}.{nameof(field.Partitioning)}");
                }

                ValidateField(field, prefix, e);

                if (field.Nested?.Count > 0)
                {
                    if (field.Properties is ArrayFieldProperties)
                    {
                        field.Nested.Foreach((nestedField, nestedIndex) =>
                        {
                            var nestedPrefix = $"{prefix}.Nested[{nestedIndex}]";

                            ValidateNestedField(nestedField, nestedPrefix, e);
                        });
                    }
                    else if (field.Nested.Count > 0)
                    {
                        e(T.Get("schemas.onlyArraysHaveNested"), $"{prefix}.{nameof(field.Partitioning)}");
                    }

                    foreach (var fieldName in field.Nested.Duplicates(x => x.Name))
                    {
                        if (fieldName.IsPropertyName())
                        {
                            e(T.Get("schemas.duplicateFieldName", new { field = fieldName }), $"{prefix}.Nested");
                        }
                    }
                }
            }
        }

        private static void ValidateNestedField(UpsertSchemaNestedField nestedField, string prefix, AddValidation e)
        {
            if (nestedField == null)
            {
                e(Not.Defined("Field"), prefix);
            }
            else
            {
                if (nestedField.Properties is ArrayFieldProperties)
                {
                    e(T.Get("schemas.onylArraysInRoot"), $"{prefix}.{nameof(nestedField.Properties)}");
                }

                ValidateField(nestedField, prefix, e);
            }
        }

        private static void ValidateField(UpsertSchemaFieldBase field, string prefix, AddValidation e)
        {
            if (!field.Name.IsPropertyName())
            {
                e(Not.ValidJavascriptName(nameof(field.Name)), $"{prefix}.{nameof(field.Name)}");
            }

            if (field.Properties == null)
            {
               e(Not.Defined(nameof(field.Properties)), $"{prefix}.{nameof(field.Properties)}");
            }
            else
            {
                if (field.Properties.IsUIProperty())
                {
                    if (field.IsHidden)
                    {
                        e(T.Get("schemas.uiFieldCannotBeHidden"), $"{prefix}.{nameof(field.IsHidden)}");
                    }

                    if (field.IsDisabled)
                    {
                        e(T.Get("schemas.uiFieldCannotBeDisabled"), $"{prefix}.{nameof(field.IsDisabled)}");
                    }
                }

                var errors = FieldPropertiesValidator.Validate(field.Properties);

                errors.Foreach((x, _) => x.WithPrefix($"{prefix}.{nameof(field.Properties)}").AddTo(e));
            }
        }

        private static void ValidateFieldNames(Schema schema, FieldNames? fields, string path, AddValidation e, Func<string, bool> isAllowed)
        {
            if (fields != null)
            {
                fields.Foreach((fieldName, fieldIndex) =>
                {
                    var fieldPrefix = $"{path}[{fieldIndex}]";

                    var field = schema.FieldsByName.GetOrDefault(fieldName ?? string.Empty);

                    if (string.IsNullOrWhiteSpace(fieldName))
                    {
                        e(Not.Defined("Field"), fieldPrefix);
                    }
                    else if (field == null && !isAllowed(fieldName))
                    {
                        e(T.Get("schemas.fieldNotInSchema"), fieldPrefix);
                    }
                    else if (field?.IsUI() == true)
                    {
                        e(T.Get("schemas.fieldCannotBeUIField"), fieldPrefix);
                    }
                });

                foreach (var duplicate in fields.Duplicates())
                {
                    if (!string.IsNullOrWhiteSpace(duplicate))
                    {
                        e(T.Get("schemas.duplicateFieldName", new { field = duplicate }), path);
                    }
                }
            }
        }

<<<<<<< HEAD
        private static void ValidateFieldNames(IUpsertCommand command, FieldNames? fields, string path, AddValidation e, Func<string, bool> isAllowed)
=======
        private static void ValidateFieldRules(List<FieldRuleCommand>? fieldRules, string path, AddValidation e)
        {
            fieldRules?.Foreach((rule, ruleIndex) =>
            {
                var rulePrefix = $"{path}[{ruleIndex}]";

                if (string.IsNullOrWhiteSpace(rule.Field))
                {
                    e(Not.Defined(nameof(rule.Field)), $"{rulePrefix}.{nameof(rule.Field)}");
                }

                if (!rule.Action.IsEnumValue())
                {
                    e(Not.Valid(nameof(rule.Action)), $"{rulePrefix}.{nameof(rule.Action)}");
                }
            });
        }

        private static void ValidateFieldNames(UpsertCommand command, FieldNames? fields, string path, AddValidation e, Func<string, bool> isAllowed)
>>>>>>> 73c28992
        {
            if (fields != null)
            {
                fields.Foreach((fieldName, fieldIndex) =>
                {
                    var fieldPrefix = $"{path}[{fieldIndex}]";

                    var field = command?.Fields?.Find(x => x.Name == fieldName);

                    if (string.IsNullOrWhiteSpace(fieldName))
                    {
                        e(Not.Defined("Field"), fieldPrefix);
                    }
                    else if (field == null && !isAllowed(fieldName))
                    {
                        e(T.Get("schemas.fieldNotInSchema"), fieldPrefix);
                    }
                    else if (field?.Properties?.IsUIProperty() == true)
                    {
                        e(T.Get("schemas.fieldCannotBeUIField"), fieldPrefix);
                    }
                });

                foreach (var duplicate in fields.Duplicates())
                {
                    if (!string.IsNullOrWhiteSpace(duplicate))
                    {
                        e(T.Get("schemas.duplicateFieldName", new { field = duplicate }), path);
                    }
                }
            }
        }

        private static bool IsMetaField(string field)
        {
            return field.StartsWith("meta.", StringComparison.Ordinal);
        }

        private static bool IsNotAllowed(string field)
        {
            return false;
        }

        private static void ValidateFieldIds<TField>(ReorderFields c, IReadOnlyDictionary<long, TField> fields, AddValidation e)
        {
            if (c.FieldIds != null && (c.FieldIds.Count != fields.Count || c.FieldIds.Any(x => !fields.ContainsKey(x))))
            {
                e(T.Get("schemas.fieldsNotCovered"), nameof(c.FieldIds));
            }
        }
    }
}<|MERGE_RESOLUTION|>--- conflicted
+++ resolved
@@ -292,29 +292,25 @@
             }
         }
 
-<<<<<<< HEAD
+        private static void ValidateFieldRules(List<FieldRuleCommand>? fieldRules, string path, AddValidation e)
+        {
+            fieldRules?.Foreach((rule, ruleIndex) =>
+            {
+                var rulePrefix = $"{path}[{ruleIndex}]";
+
+                if (string.IsNullOrWhiteSpace(rule.Field))
+                {
+                    e(Not.Defined(nameof(rule.Field)), $"{rulePrefix}.{nameof(rule.Field)}");
+                }
+
+                if (!rule.Action.IsEnumValue())
+                {
+                    e(Not.Valid(nameof(rule.Action)), $"{rulePrefix}.{nameof(rule.Action)}");
+                }
+            });
+        }
+
         private static void ValidateFieldNames(IUpsertCommand command, FieldNames? fields, string path, AddValidation e, Func<string, bool> isAllowed)
-=======
-        private static void ValidateFieldRules(List<FieldRuleCommand>? fieldRules, string path, AddValidation e)
-        {
-            fieldRules?.Foreach((rule, ruleIndex) =>
-            {
-                var rulePrefix = $"{path}[{ruleIndex}]";
-
-                if (string.IsNullOrWhiteSpace(rule.Field))
-                {
-                    e(Not.Defined(nameof(rule.Field)), $"{rulePrefix}.{nameof(rule.Field)}");
-                }
-
-                if (!rule.Action.IsEnumValue())
-                {
-                    e(Not.Valid(nameof(rule.Action)), $"{rulePrefix}.{nameof(rule.Action)}");
-                }
-            });
-        }
-
-        private static void ValidateFieldNames(UpsertCommand command, FieldNames? fields, string path, AddValidation e, Func<string, bool> isAllowed)
->>>>>>> 73c28992
         {
             if (fields != null)
             {
