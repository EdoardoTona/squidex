--- conflicted
+++ resolved
@@ -109,14 +109,9 @@
             }
         }
 
-<<<<<<< HEAD
         public Task RestoreAsync(Uri url, string newAppName)
-=======
-        public Task RestoreAsync(string appName, Uri url)
->>>>>>> 65c3cfbd
         {
             Guard.NotNull(url, nameof(url));
-            Guard.NotNullOrEmpty(appName, nameof(appName));
 
             if (newAppName != null)
             {
@@ -131,11 +126,7 @@
             state.Job = new RestoreStateJob
             {
                 Id = Guid.NewGuid(),
-<<<<<<< HEAD
                 NewAppName = newAppName,
-=======
-                AppName = appName,
->>>>>>> 65c3cfbd
                 Started = clock.GetCurrentInstant(),
                 Status = JobStatus.Started,
                 Url = url
