--- conflicted
+++ resolved
@@ -53,11 +53,7 @@
             get { return schema; }
         }
 
-<<<<<<< HEAD
-        public async Task LoadAsync(NamedId<DomainId> appId, NamedId<DomainId> schemaId, ContentCommand command, Func<string> message, bool optimized)
-=======
-        public async Task LoadAsync(NamedId<Guid> appId, NamedId<Guid> schemaId, ContentCommand command, bool optimized)
->>>>>>> 73c28992
+        public async Task LoadAsync(NamedId<DomainId> appId, NamedId<DomainId> schemaId, ContentCommand command, bool optimized)
         {
             var (app, schema) = await appProvider.GetAppWithSchemaAsync(appId.Id, schemaId.Id);
 
