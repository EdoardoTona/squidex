--- conflicted
+++ resolved
@@ -32,13 +32,8 @@
         private readonly IAppPlanBillingManager appPlansBillingManager;
         private readonly IUserResolver userResolver;
 
-        public AppDomainObject(IStore<Guid> store, ISemanticLog log,
+        public AppDomainObject(IStore<DomainId> store, ISemanticLog log,
             InitialPatterns initialPatterns,
-<<<<<<< HEAD
-            IStore<DomainId> store,
-            ISemanticLog log,
-=======
->>>>>>> 1d93567f
             IAppPlansProvider appPlansProvider,
             IAppPlanBillingManager appPlansBillingManager,
             IUserResolver userResolver)
