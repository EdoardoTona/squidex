﻿// ==========================================================================
//  Squidex Headless CMS
// ==========================================================================
//  Copyright (c) Squidex UG (haftungsbeschränkt)
//  All rights reserved. Licensed under the MIT license.
// ==========================================================================

using System;
using System.Collections.Generic;
using System.Threading.Tasks;
using FakeItEasy;
using FluentAssertions;
using Squidex.Infrastructure.Log;
using Squidex.Infrastructure.Orleans;
using Squidex.Infrastructure.Reflection;
using Squidex.Infrastructure.TestHelpers;
using Xunit;

namespace Squidex.Infrastructure.EventSourcing.Grains
{
    public class EventConsumerGrainTests
    {
        public sealed class MyEventConsumerGrain : EventConsumerGrain
        {
            private IEventSubscriber currentSubscriber;

            public MyEventConsumerGrain(
                EventConsumerFactory eventConsumerFactory,
                IGrainState<EventConsumerState> state,
                IEventStore eventStore,
                IEventDataFormatter eventDataFormatter,
                ISemanticLog log)
                : base(eventConsumerFactory, state, eventStore, eventDataFormatter, log)
            {
            }

            public Task OnEventAsync(IEventSubscription subscription, StoredEvent storedEvent)
            {
                return currentSubscriber.OnEventAsync(subscription, storedEvent);
            }

            public Task OnErrorAsync(IEventSubscription subscription, Exception exception)
            {
                return currentSubscriber.OnErrorAsync(subscription, exception);
            }

            protected override IEventSubscription CreateRetrySubscription(IEventSubscriber subscriber)
            {
                return CreateSubscription(subscriber);
            }

            protected override IEventSubscription CreateSubscription(IEventSubscriber subscriber)
            {
                currentSubscriber = subscriber;

                return base.CreateSubscription(subscriber);
            }
        }

        private readonly IGrainState<EventConsumerState> grainState = A.Fake<IGrainState<EventConsumerState>>();
        private readonly IEventConsumer eventConsumer = A.Fake<IEventConsumer>();
        private readonly IEventStore eventStore = A.Fake<IEventStore>();
        private readonly IEventSubscription eventSubscription = A.Fake<IEventSubscription>();
        private readonly ISemanticLog log = A.Fake<ISemanticLog>();
        private readonly IEventDataFormatter formatter = A.Fake<IEventDataFormatter>();
        private readonly EventData eventData = new EventData("Type", new EnvelopeHeaders(), "Payload");
        private readonly Envelope<IEvent> envelope = new Envelope<IEvent>(new MyEvent());
        private readonly MyEventConsumerGrain sut;
        private readonly string consumerName;
        private readonly string initialPosition = Guid.NewGuid().ToString();

        public EventConsumerGrainTests()
        {
            grainState.Value.Position = initialPosition;

            consumerName = eventConsumer.GetType().Name;

            A.CallTo(() => eventStore.CreateSubscription(A<IEventSubscriber>._, A<string>._, A<string>._))
                .Returns(eventSubscription);

            A.CallTo(() => eventConsumer.Name)
                .Returns(consumerName);

            A.CallTo(() => eventConsumer.Handles(A<StoredEvent>._))
                .Returns(true);

<<<<<<< HEAD
            A.CallTo(() => formatter.Parse(eventData))
=======
            A.CallTo(() => eventConsumer.On(A<IEnumerable<Envelope<IEvent>>>._))
                .Invokes((IEnumerable<Envelope<IEvent>> events) =>
                {
                    foreach (var @event in events)
                    {
                        eventConsumer.On(@event).Wait();
                    }
                });

            A.CallTo(() => eventSubscription.Sender)
                .Returns(eventSubscription);

            A.CallTo(() => formatter.Parse(eventData, null))
>>>>>>> 9ebe251c
                .Returns(envelope);

            sut = new MyEventConsumerGrain(
                x => eventConsumer,
                grainState,
                eventStore,
                formatter,
                log);
        }

        [Fact]
        public async Task Should_not_subscribe_to_event_store_when_stopped_in_db()
        {
            grainState.Value = grainState.Value.Stopped();

            await sut.ActivateAsync(consumerName);
            await sut.ActivateAsync();

            await sut.CompleteAsync();

            AssetGrainState(new EventConsumerState { IsStopped = true, Position = initialPosition, Error = null });

            A.CallTo(() => eventStore.CreateSubscription(A<IEventSubscriber>._, A<string>._, A<string>._))
                .MustNotHaveHappened();
        }

        [Fact]
        public async Task Should_subscribe_to_event_store_when_not_found_in_db()
        {
            await sut.ActivateAsync(consumerName);
            await sut.ActivateAsync();

            await sut.CompleteAsync();

            AssetGrainState(new EventConsumerState { IsStopped = false, Position = initialPosition, Error = null });

            A.CallTo(() => eventStore.CreateSubscription(A<IEventSubscriber>._, A<string>._, A<string>._))
                .MustHaveHappenedOnceExactly();
        }

        [Fact]
        public async Task Should_subscribe_to_event_store_when_failed()
        {
            grainState.Value = grainState.Value.Stopped(new InvalidOperationException());

            await sut.ActivateAsync(consumerName);
            await sut.ActivateAsync();

            await sut.CompleteAsync();

            AssetGrainState(new EventConsumerState { IsStopped = false, Position = initialPosition, Error = null });

            A.CallTo(() => eventStore.CreateSubscription(A<IEventSubscriber>._, A<string>._, A<string>._))
                .MustHaveHappenedOnceExactly();
        }

        [Fact]
        public async Task Should_subscribe_to_event_store_when_not_stopped_in_db()
        {
            await sut.ActivateAsync(consumerName);
            await sut.ActivateAsync();

            await sut.CompleteAsync();

            AssetGrainState(new EventConsumerState { IsStopped = false, Position = initialPosition, Error = null });

            A.CallTo(() => eventStore.CreateSubscription(A<IEventSubscriber>._, A<string>._, A<string>._))
                .MustHaveHappenedOnceExactly();
        }

        [Fact]
        public async Task Should_stop_subscription_when_stopped()
        {
            await sut.ActivateAsync(consumerName);
            await sut.ActivateAsync();
            await sut.StopAsync();
            await sut.StopAsync();

            await sut.CompleteAsync();

            AssetGrainState(new EventConsumerState { IsStopped = true, Position = initialPosition, Error = null });

            A.CallTo(() => grainState.WriteAsync())
                .MustHaveHappenedOnceExactly();

            A.CallTo(() => eventSubscription.Unsubscribe())
                .MustHaveHappenedOnceExactly();
        }

        [Fact]
        public async Task Should_reset_consumer_when_resetting()
        {
            await sut.ActivateAsync(consumerName);
            await sut.ActivateAsync();
            await sut.StopAsync();
            await sut.ResetAsync();

            await sut.CompleteAsync();

            AssetGrainState(new EventConsumerState { IsStopped = false, Position = null, Error = null });

            A.CallTo(() => grainState.WriteAsync())
                .MustHaveHappened(2, Times.Exactly);

            A.CallTo(() => eventConsumer.ClearAsync())
                .MustHaveHappenedOnceExactly();

            A.CallTo(() => eventSubscription.Unsubscribe())
                .MustHaveHappenedOnceExactly();

            A.CallTo(() => eventStore.CreateSubscription(A<IEventSubscriber>._, A<string>._, grainState.Value.Position))
                .MustHaveHappenedOnceExactly();

            A.CallTo(() => eventStore.CreateSubscription(A<IEventSubscriber>._, A<string>._, null))
                .MustHaveHappenedOnceExactly();
        }

        [Fact]
        public async Task Should_invoke_and_update_position_when_event_received()
        {
            var @event = new StoredEvent("Stream", Guid.NewGuid().ToString(), 123, eventData);

            await sut.ActivateAsync(consumerName);
            await sut.ActivateAsync();

            await OnEventAsync(eventSubscription, @event);

            await sut.CompleteAsync();

            AssetGrainState(new EventConsumerState { IsStopped = false, Position = @event.EventPosition, Error = null, Count = 1 });

            A.CallTo(() => grainState.WriteAsync())
                .MustHaveHappenedOnceExactly();

            A.CallTo(() => eventConsumer.On(envelope))
                .MustHaveHappenedOnceExactly();
        }

        [Fact]
        public async Task Should_invoke_and_update_position_when_event_received_one_by_one()
        {
            var @event = new StoredEvent("Stream", Guid.NewGuid().ToString(), 123, eventData);

            A.CallTo(() => eventConsumer.BatchSize)
                .Returns(1);

            await sut.ActivateAsync(consumerName);
            await sut.ActivateAsync();

            await OnEventAsync(eventSubscription, @event);
            await OnEventAsync(eventSubscription, @event);
            await OnEventAsync(eventSubscription, @event);
            await OnEventAsync(eventSubscription, @event);
            await OnEventAsync(eventSubscription, @event);

            await sut.CompleteAsync();

            AssetGrainState(new EventConsumerState { IsStopped = false, Position = @event.EventPosition, Error = null, Count = 5 });

            A.CallTo(() => grainState.WriteAsync())
                .MustHaveHappened(5, Times.Exactly);

            A.CallTo(() => eventConsumer.On(A<IEnumerable<Envelope<IEvent>>>._))
                .MustHaveHappened(5, Times.Exactly);
        }

        [Fact]
        public async Task Should_invoke_and_update_position_when_event_received_batched()
        {
            var @event = new StoredEvent("Stream", Guid.NewGuid().ToString(), 123, eventData);

            A.CallTo(() => eventConsumer.BatchSize)
                .Returns(100);

            await sut.ActivateAsync(consumerName);
            await sut.ActivateAsync();

            await OnEventAsync(eventSubscription, @event);
            await OnEventAsync(eventSubscription, @event);
            await OnEventAsync(eventSubscription, @event);
            await OnEventAsync(eventSubscription, @event);
            await OnEventAsync(eventSubscription, @event);

            await sut.CompleteAsync();

            AssetGrainState(new EventConsumerState { IsStopped = false, Position = @event.EventPosition, Error = null, Count = 5 });

            A.CallTo(() => grainState.WriteAsync())
                .MustHaveHappenedOnceExactly();

            A.CallTo(() => eventConsumer.On(A<IEnumerable<Envelope<IEvent>>>._))
                .MustHaveHappenedOnceExactly();
        }

        [Fact]
        public async Task Should_not_invoke_but_update_position_when_consumer_does_not_want_to_handle()
        {
            var @event = new StoredEvent("Stream", Guid.NewGuid().ToString(), 123, eventData);

            A.CallTo(() => eventConsumer.Handles(@event))
                .Returns(false);

            await sut.ActivateAsync(consumerName);
            await sut.ActivateAsync();

            await OnEventAsync(eventSubscription, @event);

            await sut.CompleteAsync();

            AssetGrainState(new EventConsumerState { IsStopped = false, Position = @event.EventPosition, Error = null, Count = 0 });

            A.CallTo(() => grainState.WriteAsync())
                .MustHaveHappenedOnceExactly();

            A.CallTo(() => eventConsumer.On(envelope))
                .MustNotHaveHappened();
        }

        [Fact]
        public async Task Should_ignore_old_events()
        {
            A.CallTo(() => formatter.Parse(eventData))
                .Throws(new TypeNameNotFoundException());

            var @event = new StoredEvent("Stream", Guid.NewGuid().ToString(), 123, eventData);

            await sut.ActivateAsync(consumerName);
            await sut.ActivateAsync();

            await OnEventAsync(eventSubscription, @event);

            await sut.CompleteAsync();

            AssetGrainState(new EventConsumerState { IsStopped = false, Position = @event.EventPosition, Error = null, Count = 0 });

            A.CallTo(() => grainState.WriteAsync())
                .MustHaveHappenedOnceExactly();

            A.CallTo(() => eventConsumer.On(envelope))
                .MustNotHaveHappened();
        }

        [Fact]
        public async Task Should_not_invoke_and_update_position_when_event_is_from_another_subscription()
        {
            var @event = new StoredEvent("Stream", Guid.NewGuid().ToString(), 123, eventData);

            await sut.ActivateAsync(consumerName);
            await sut.ActivateAsync();

            await OnEventAsync(A.Fake<IEventSubscription>(), @event);

            await sut.CompleteAsync();

            AssetGrainState(new EventConsumerState { IsStopped = false, Position = initialPosition, Error = null });

            A.CallTo(() => eventConsumer.On(envelope))
                .MustNotHaveHappened();
        }

        [Fact]
        public async Task Should_stop_if_consumer_failed()
        {
            await sut.ActivateAsync(consumerName);
            await sut.ActivateAsync();

            var ex = new InvalidOperationException();

            await OnErrorAsync(eventSubscription, ex);

            await sut.CompleteAsync();

            AssetGrainState(new EventConsumerState { IsStopped = true, Position = initialPosition, Error = ex.ToString() });

            A.CallTo(() => grainState.WriteAsync())
                .MustHaveHappenedOnceExactly();

            A.CallTo(() => eventSubscription.Unsubscribe())
                .MustHaveHappenedOnceExactly();
        }

        [Fact]
        public async Task Should_not_make_error_handling_when_exception_is_from_another_subscription()
        {
            var ex = new InvalidOperationException();

            await sut.ActivateAsync(consumerName);
            await sut.ActivateAsync();

            await OnErrorAsync(A.Fake<IEventSubscription>(), ex);

            await sut.CompleteAsync();

            AssetGrainState(new EventConsumerState { IsStopped = false, Position = initialPosition, Error = null });

            A.CallTo(() => grainState.WriteAsync())
                .MustNotHaveHappened();
        }

        [Fact]
        public async Task Should_wakeup_when_already_subscribed()
        {
            await sut.ActivateAsync(consumerName);
            await sut.ActivateAsync();
            await sut.ActivateAsync();

            await sut.CompleteAsync();

            A.CallTo(() => eventSubscription.WakeUp())
                .MustHaveHappened();
        }

        [Fact]
        public async Task Should_stop_if_resetting_failed()
        {
            var ex = new InvalidOperationException();

            A.CallTo(() => eventConsumer.ClearAsync())
                .Throws(ex);

            await sut.ActivateAsync(consumerName);
            await sut.ActivateAsync();
            await sut.ResetAsync();

            await sut.CompleteAsync();

            AssetGrainState(new EventConsumerState { IsStopped = true, Position = initialPosition, Error = ex.ToString() });

            A.CallTo(() => grainState.WriteAsync())
                .MustHaveHappenedOnceExactly();

            A.CallTo(() => eventSubscription.Unsubscribe())
                .MustHaveHappenedOnceExactly();
        }

        [Fact]
        public async Task Should_stop_if_handling_failed()
        {
            var ex = new InvalidOperationException();

            A.CallTo(() => eventConsumer.On(envelope))
                .Throws(ex);

            var @event = new StoredEvent("Stream", Guid.NewGuid().ToString(), 123, eventData);

            await sut.ActivateAsync(consumerName);
            await sut.ActivateAsync();

            await OnEventAsync(eventSubscription, @event);

            await sut.CompleteAsync();

            AssetGrainState(new EventConsumerState { IsStopped = true, Position = initialPosition, Error = ex.ToString() });

            A.CallTo(() => eventConsumer.On(envelope))
                .MustHaveHappened();

            A.CallTo(() => grainState.WriteAsync())
                .MustHaveHappenedOnceExactly();

            A.CallTo(() => eventSubscription.Unsubscribe())
                .MustHaveHappenedOnceExactly();
        }

        [Fact]
        public async Task Should_stop_if_deserialization_failed()
        {
            var ex = new InvalidOperationException();

            A.CallTo(() => formatter.Parse(eventData))
                .Throws(ex);

            var @event = new StoredEvent("Stream", Guid.NewGuid().ToString(), 123, eventData);

            await sut.ActivateAsync(consumerName);
            await sut.ActivateAsync();

            await OnEventAsync(eventSubscription, @event);

            await sut.CompleteAsync();

            AssetGrainState(new EventConsumerState { IsStopped = true, Position = initialPosition, Error = ex.ToString() });

            A.CallTo(() => eventConsumer.On(envelope))
                .MustNotHaveHappened();

            A.CallTo(() => grainState.WriteAsync())
                .MustHaveHappenedOnceExactly();

            A.CallTo(() => eventSubscription.Unsubscribe())
                .MustHaveHappenedOnceExactly();
        }

        [Fact]
        public async Task Should_start_after_stop_when_handling_failed()
        {
            var exception = new InvalidOperationException();

            A.CallTo(() => eventConsumer.On(envelope))
                .Throws(exception);

            var @event = new StoredEvent("Stream", Guid.NewGuid().ToString(), 123, eventData);

            await sut.ActivateAsync(consumerName);
            await sut.ActivateAsync();

            await OnEventAsync(eventSubscription, @event);

            await sut.CompleteAsync();

            await sut.StopAsync();
            await sut.StartAsync();
            await sut.StartAsync();

            AssetGrainState(new EventConsumerState { IsStopped = false, Position = initialPosition, Error = null });

            A.CallTo(() => eventConsumer.On(envelope))
                .MustHaveHappened();

            A.CallTo(() => grainState.WriteAsync())
                .MustHaveHappened(2, Times.Exactly);

            A.CallTo(() => eventSubscription.Unsubscribe())
                .MustHaveHappenedOnceExactly();

            A.CallTo(() => eventStore.CreateSubscription(A<IEventSubscriber>._, A<string>._, A<string>._))
                .MustHaveHappened(2, Times.Exactly);
        }

        private Task OnErrorAsync(IEventSubscription subscription, Exception exception)
        {
            return sut.OnErrorAsync(subscription, exception);
        }

        private Task OnEventAsync(IEventSubscription subscription, StoredEvent ev)
        {
            return sut.OnEventAsync(subscription, ev);
        }

        private void AssetGrainState(EventConsumerState state)
        {
            grainState.Value.Should().BeEquivalentTo(state);
        }
    }
}<|MERGE_RESOLUTION|>--- conflicted
+++ resolved
@@ -84,9 +84,6 @@
             A.CallTo(() => eventConsumer.Handles(A<StoredEvent>._))
                 .Returns(true);
 
-<<<<<<< HEAD
-            A.CallTo(() => formatter.Parse(eventData))
-=======
             A.CallTo(() => eventConsumer.On(A<IEnumerable<Envelope<IEvent>>>._))
                 .Invokes((IEnumerable<Envelope<IEvent>> events) =>
                 {
@@ -99,8 +96,7 @@
             A.CallTo(() => eventSubscription.Sender)
                 .Returns(eventSubscription);
 
-            A.CallTo(() => formatter.Parse(eventData, null))
->>>>>>> 9ebe251c
+            A.CallTo(() => formatter.Parse(eventData))
                 .Returns(envelope);
 
             sut = new MyEventConsumerGrain(
