// ==========================================================================
//  Squidex Headless CMS
// ==========================================================================
//  Copyright (c) Squidex UG (haftungsbeschränkt)
//  All rights reserved. Licensed under the MIT license.
// ==========================================================================

using System;
using System.Threading.Tasks;
using NodaTime;
using Squidex.Domain.Apps.Core.Contents;
using Squidex.Domain.Apps.Core.Scripting;
using Squidex.Domain.Apps.Entities.Contents.Commands;
using Squidex.Domain.Apps.Entities.Contents.Guards;
using Squidex.Domain.Apps.Entities.Contents.Repositories;
using Squidex.Domain.Apps.Entities.Contents.State;
using Squidex.Domain.Apps.Events;
using Squidex.Domain.Apps.Events.Contents;
using Squidex.Infrastructure;
using Squidex.Infrastructure.Commands;
using Squidex.Infrastructure.EventSourcing;
using Squidex.Infrastructure.Log;
using Squidex.Infrastructure.Reflection;
using Squidex.Infrastructure.States;
using Squidex.Infrastructure.Translations;

namespace Squidex.Domain.Apps.Entities.Contents
{
    public class ContentDomainObject : LogSnapshotDomainObject<ContentState>
    {
        private readonly IContentWorkflow contentWorkflow;
        private readonly IContentRepository contentRepository;
        private readonly ContentOperationContext context;

<<<<<<< HEAD
        public ContentDomainObject(IStore<DomainId> store, IContentWorkflow contentWorkflow, ContentOperationContext context, ISemanticLog log)
=======
        public ContentDomainObject(IStore<Guid> store, ISemanticLog log,
            IContentWorkflow contentWorkflow,
            IContentRepository contentRepository,
            ContentOperationContext context)
>>>>>>> 1d93567f
            : base(store, log)
        {
            Guard.NotNull(contentRepository, nameof(contentRepository));
            Guard.NotNull(contentWorkflow, nameof(contentWorkflow));
            Guard.NotNull(context, nameof(context));

            this.contentWorkflow = contentWorkflow;
            this.contentRepository = contentRepository;
            this.context = context;
        }

        protected override bool IsDeleted()
        {
            return Snapshot.IsDeleted;
        }

        protected override bool CanAcceptCreation(ICommand command)
        {
            return command is CreateContent;
        }

        protected override bool CanAccept(ICommand command)
        {
            return command is ContentCommand contentCommand &&
                Equals(contentCommand.AppId, Snapshot.AppId) &&
                Equals(contentCommand.SchemaId, Snapshot.SchemaId) &&
                Equals(contentCommand.ContentId, Snapshot.Id);
        }

        public override Task<object?> ExecuteAsync(IAggregateCommand command)
        {
            VerifyNotDeleted();

            switch (command)
            {
                case UpsertContent uspertContent:
                    {
                        if (Version > EtagVersion.Empty)
                        {
                            var updateContent = SimpleMapper.Map(uspertContent, new UpdateContent());

                            return ExecuteAsync(updateContent);
                        }
                        else
                        {
                            var createContent = SimpleMapper.Map(uspertContent, new CreateContent());

                            return ExecuteAsync(createContent);
                        }
                    }

                case CreateContent createContent:
                    return CreateReturnAsync(createContent, async c =>
                    {
                        await LoadContext(c.AppId, c.SchemaId, c, c.OptimizeValidation);

                        await GuardContent.CanCreate(context.Schema, contentWorkflow, c);

                        var status = await contentWorkflow.GetInitialStatusAsync(context.Schema);

                        if (!c.DoNotValidate)
                        {
                            await context.ValidateInputAsync(c.Data);
                        }

                        if (!c.DoNotScript)
                        {
                            c.Data = await context.ExecuteScriptAndTransformAsync(s => s.Create,
                                new ScriptVars
                                {
                                    Operation = "Create",
                                    Data = c.Data,
                                    Status = status,
                                    StatusOld = default
                                });
                        }

                        await context.GenerateDefaultValuesAsync(c.Data);

                        if (!c.DoNotValidate)
                        {
                            await context.ValidateContentAsync(c.Data);
                        }

                        if (!c.DoNotScript && c.Publish)
                        {
                            await context.ExecuteScriptAsync(s => s.Change,
                                new ScriptVars
                                {
                                    Operation = "Published",
                                    Data = c.Data,
                                    Status = Status.Published,
                                    StatusOld = default
                                });
                        }

                        Create(c, status);

                        return Snapshot;
                    });

                case CreateContentDraft createContentDraft:
                    return UpdateReturnAsync(createContentDraft, async c =>
                    {
                        await LoadContext(Snapshot.AppId, Snapshot.SchemaId, c);

                        GuardContent.CanCreateDraft(c, Snapshot);

                        var status = await contentWorkflow.GetInitialStatusAsync(context.Schema);

                        CreateDraft(c, status);

                        return Snapshot;
                    });

                case DeleteContentDraft deleteContentDraft:
                    return UpdateReturnAsync(deleteContentDraft, async c =>
                    {
                        await LoadContext(Snapshot.AppId, Snapshot.SchemaId, c);

                        GuardContent.CanDeleteDraft(c, Snapshot);

                        DeleteDraft(c);

                        return Snapshot;
                    });

                case UpdateContent updateContent:
                    return UpdateReturnAsync(updateContent, async c =>
                    {
                        await GuardContent.CanUpdate(Snapshot, contentWorkflow, c);

                        return await UpdateAsync(c, x => c.Data, false);
                    });

                case PatchContent patchContent:
                    return UpdateReturnAsync(patchContent, async c =>
                    {
                        await GuardContent.CanPatch(Snapshot, contentWorkflow, c);

                        return await UpdateAsync(c, c.Data.MergeInto, true);
                    });

                case ChangeContentStatus changeContentStatus:
                    return UpdateReturnAsync(changeContentStatus, async c =>
                    {
                        try
                        {
                            await LoadContext(Snapshot.AppId, Snapshot.SchemaId, c);

                            await GuardContent.CanChangeStatus(context.Schema, Snapshot, contentWorkflow, c);

                            if (c.DueTime.HasValue)
                            {
                                ScheduleStatus(c, c.DueTime.Value);
                            }
                            else
                            {
                                var change = GetChange(c);

                                if (!c.DoNotScript)
                                {
                                    await context.ExecuteScriptAsync(s => s.Change,
                                        new ScriptVars
                                        {
                                            Operation = change.ToString(),
                                            Data = Snapshot.Data,
                                            Status = c.Status,
                                            StatusOld = Snapshot.EditingStatus
                                        });
                                }

                                ChangeStatus(c, change);
                            }
                        }
                        catch (Exception)
                        {
                            if (Snapshot.ScheduleJob != null && Snapshot.ScheduleJob.Id == c.StatusJobId)
                            {
                                CancelChangeStatus(c);
                            }
                            else
                            {
                                throw;
                            }
                        }

                        return Snapshot;
                    });

                case DeleteContent deleteContent:
                    return UpdateAsync(deleteContent, async c =>
                    {
                        await LoadContext(Snapshot.AppId, Snapshot.SchemaId, c);

                        GuardContent.CanDelete(context.Schema, c);

                        if (!c.DoNotScript)
                        {
                            await context.ExecuteScriptAsync(s => s.Delete,
                                new ScriptVars
                                {
                                    Operation = "Delete",
                                    Data = Snapshot.Data,
                                    Status = Snapshot.EditingStatus,
                                    StatusOld = default
                                });
                        }

                        if (c.CheckReferrers)
                        {
                            var hasReferrer = await contentRepository.HasReferrersAsync(c.ContentId);

                            if (hasReferrer)
                            {
                                throw new DomainException(T.Get("contents.referenced"));
                            }
                        }

                        Delete(c);
                    });

                default:
                    throw new NotSupportedException();
            }
        }

        private async Task<object> UpdateAsync(ContentUpdateCommand command, Func<NamedContentData, NamedContentData> newDataFunc, bool partial)
        {
            var currentData = Snapshot.Data;

            var newData = newDataFunc(currentData!);

            if (!currentData!.Equals(newData))
            {
                await LoadContext(Snapshot.AppId, Snapshot.SchemaId, command, command.OptimizeValidation);

                if (!command.DoNotValidate)
                {
                    if (partial)
                    {
                        await context.ValidateInputPartialAsync(command.Data);
                    }
                    else
                    {
                        await context.ValidateInputAsync(command.Data);
                    }
                }

                if (!command.DoNotScript)
                {
                    newData = await context.ExecuteScriptAndTransformAsync(s => s.Update,
                        new ScriptVars
                        {
                            Operation = "Create",
                            Data = newData,
                            DataOld = currentData,
                            Status = Snapshot.EditingStatus,
                            StatusOld = default
                        });
                }

                if (!command.DoNotValidate)
                {
                    await context.ValidateContentAsync(newData);
                }

                Update(command, newData);
            }

            return Snapshot;
        }

        public void Create(CreateContent command, Status status)
        {
            RaiseEvent(SimpleMapper.Map(command, new ContentCreated { Status = status }));

            if (command.Publish)
            {
                RaiseEvent(SimpleMapper.Map(command, new ContentStatusChanged { Status = Status.Published, Change = StatusChange.Published }));
            }
        }

        public void CreateDraft(CreateContentDraft command, Status status)
        {
            RaiseEvent(SimpleMapper.Map(command, new ContentDraftCreated { Status = status }));
        }

        public void Delete(DeleteContent command)
        {
            RaiseEvent(SimpleMapper.Map(command, new ContentDeleted()));
        }

        public void DeleteDraft(DeleteContentDraft command)
        {
            RaiseEvent(SimpleMapper.Map(command, new ContentDraftDeleted()));
        }

        public void Update(ContentCommand command, NamedContentData data)
        {
            RaiseEvent(SimpleMapper.Map(command, new ContentUpdated { Data = data }));
        }

        public void ChangeStatus(ChangeContentStatus command, StatusChange change)
        {
            RaiseEvent(SimpleMapper.Map(command, new ContentStatusChanged { Change = change }));
        }

        public void CancelChangeStatus(ChangeContentStatus command)
        {
            RaiseEvent(SimpleMapper.Map(command, new ContentSchedulingCancelled()));
        }

        public void ScheduleStatus(ChangeContentStatus command, Instant dueTime)
        {
            RaiseEvent(SimpleMapper.Map(command, new ContentStatusScheduled { DueTime = dueTime }));
        }

        private void RaiseEvent(SchemaEvent @event)
        {
            @event.AppId ??= Snapshot.AppId;
            @event.SchemaId ??= Snapshot.SchemaId;

            RaiseEvent(Envelope.Create(@event));
        }

        private StatusChange GetChange(ChangeContentStatus command)
        {
            var change = StatusChange.Change;

            if (command.Status == Status.Published)
            {
                change = StatusChange.Published;
            }
            else if (Snapshot.EditingStatus == Status.Published)
            {
                change = StatusChange.Unpublished;
            }

            return change;
        }

        private void VerifyNotDeleted()
        {
            if (Snapshot.IsDeleted)
            {
                throw new DomainException(T.Get("contents.alreadyDeleted"));
            }
        }

        private Task LoadContext(NamedId<DomainId> appId, NamedId<DomainId> schemaId, ContentCommand command, bool optimized = false)
        {
            return context.LoadAsync(appId, schemaId, command, optimized);
        }
    }
}<|MERGE_RESOLUTION|>--- conflicted
+++ resolved
@@ -32,14 +32,10 @@
         private readonly IContentRepository contentRepository;
         private readonly ContentOperationContext context;
 
-<<<<<<< HEAD
-        public ContentDomainObject(IStore<DomainId> store, IContentWorkflow contentWorkflow, ContentOperationContext context, ISemanticLog log)
-=======
-        public ContentDomainObject(IStore<Guid> store, ISemanticLog log,
+        public ContentDomainObject(IStore<DomainId> store, ISemanticLog log,
             IContentWorkflow contentWorkflow,
             IContentRepository contentRepository,
             ContentOperationContext context)
->>>>>>> 1d93567f
             : base(store, log)
         {
             Guard.NotNull(contentRepository, nameof(contentRepository));
@@ -251,7 +247,7 @@
 
                         if (c.CheckReferrers)
                         {
-                            var hasReferrer = await contentRepository.HasReferrersAsync(c.ContentId);
+                            var hasReferrer = await contentRepository.HasReferrersAsync(Snapshot.AppId.Id, c.AggregateId);
 
                             if (hasReferrer)
                             {
