--- conflicted
+++ resolved
@@ -8,6 +8,7 @@
 using System.Collections.Generic;
 using System.Threading.Tasks;
 using Squidex.Domain.Apps.Entities.Apps;
+using Squidex.Infrastructure;
 
 namespace Squidex.Domain.Apps.Entities.Contents.Text
 {
@@ -17,10 +18,6 @@
 
         Task ClearAsync();
 
-<<<<<<< HEAD
-        Task ExecuteAsync(NamedId<DomainId> appId, NamedId<DomainId> schemaId, params IndexCommand[] commands);
-=======
         Task ExecuteAsync(params IndexCommand[] commands);
->>>>>>> 9ebe251c
     }
 }