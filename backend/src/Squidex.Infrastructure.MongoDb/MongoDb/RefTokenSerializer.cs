﻿// ==========================================================================
//  Squidex Headless CMS
// ==========================================================================
//  Copyright (c) Squidex UG (haftungsbeschränkt)
//  All rights reserved. Licensed under the MIT license.
// ==========================================================================

<<<<<<< HEAD
using System.Threading;
=======
>>>>>>> 73c28992
using MongoDB.Bson;
using MongoDB.Bson.Serialization;
using MongoDB.Bson.Serialization.Serializers;

namespace Squidex.Infrastructure.MongoDb
{
    public class RefTokenSerializer : ClassSerializerBase<RefToken>
    {
<<<<<<< HEAD
        private static int isRegistered;

=======
>>>>>>> 73c28992
        public static void Register()
        {
            try
            {
                try
                {
                    BsonSerializer.RegisterSerializer(new RefTokenSerializer());
                }
                catch (BsonSerializationException)
                {
                    return;
                }
            }
            catch (BsonSerializationException)
            {
                return;
            }
        }

        protected override RefToken DeserializeValue(BsonDeserializationContext context, BsonDeserializationArgs args)
        {
            var value = context.Reader.ReadString();

            return RefToken.Parse(value);
        }

        protected override void SerializeValue(BsonSerializationContext context, BsonSerializationArgs args, RefToken value)
        {
            context.Writer.WriteString(value.ToString());
        }
    }
}<|MERGE_RESOLUTION|>--- conflicted
+++ resolved
@@ -5,10 +5,6 @@
 //  All rights reserved. Licensed under the MIT license.
 // ==========================================================================
 
-<<<<<<< HEAD
-using System.Threading;
-=======
->>>>>>> 73c28992
 using MongoDB.Bson;
 using MongoDB.Bson.Serialization;
 using MongoDB.Bson.Serialization.Serializers;
@@ -17,11 +13,6 @@
 {
     public class RefTokenSerializer : ClassSerializerBase<RefToken>
     {
-<<<<<<< HEAD
-        private static int isRegistered;
-
-=======
->>>>>>> 73c28992
         public static void Register()
         {
             try
