﻿// ==========================================================================
//  Squidex Headless CMS
// ==========================================================================
//  Copyright (c) Squidex UG (haftungsbeschraenkt)
//  All rights reserved. Licensed under the MIT license.
// ==========================================================================

using System;
using System.IO;
using System.Threading;
using System.Threading.Tasks;
<<<<<<< HEAD
using NodaTime;
using Squidex.Infrastructure;
=======
>>>>>>> 0db295af

namespace Squidex.Domain.Apps.Entities.Apps
{
    public interface IAppLogStore
    {
<<<<<<< HEAD
        Task LogAsync(DomainId appId, Instant timestamp, string? requestMethod, string? requestPath, string? userId, string? clientId, long elapsedMs, double costs);
=======
        Task LogAsync(Guid appId, RequestLog request);
>>>>>>> 0db295af

        Task ReadLogAsync(DomainId appId, DateTime fromDate, DateTime toDate, Stream stream, CancellationToken ct = default);
    }
}<|MERGE_RESOLUTION|>--- conflicted
+++ resolved
@@ -9,21 +9,13 @@
 using System.IO;
 using System.Threading;
 using System.Threading.Tasks;
-<<<<<<< HEAD
-using NodaTime;
 using Squidex.Infrastructure;
-=======
->>>>>>> 0db295af
 
 namespace Squidex.Domain.Apps.Entities.Apps
 {
     public interface IAppLogStore
     {
-<<<<<<< HEAD
-        Task LogAsync(DomainId appId, Instant timestamp, string? requestMethod, string? requestPath, string? userId, string? clientId, long elapsedMs, double costs);
-=======
-        Task LogAsync(Guid appId, RequestLog request);
->>>>>>> 0db295af
+        Task LogAsync(DomainId appId, RequestLog request);
 
         Task ReadLogAsync(DomainId appId, DateTime fromDate, DateTime toDate, Stream stream, CancellationToken ct = default);
     }
