--- conflicted
+++ resolved
@@ -25,16 +25,10 @@
 {
     public sealed class GraphQLModel : IGraphModel
     {
-<<<<<<< HEAD
+        private static readonly IDocumentExecuter Executor = new DocumentExecuter();
         private readonly Dictionary<DomainId, ContentGraphType> contentTypes = new Dictionary<DomainId, ContentGraphType>();
         private readonly PartitionResolver partitionResolver;
         private readonly IObjectGraphType assetType;
-=======
-        private static readonly IDocumentExecuter Executor = new DocumentExecuter();
-        private readonly Dictionary<Guid, ContentGraphType> contentTypes = new Dictionary<Guid, ContentGraphType>();
-        private readonly PartitionResolver partitionResolver;
-        private readonly IGraphType assetType;
->>>>>>> 03b6d65b
         private readonly IGraphType assetListType;
         private readonly GraphQLSchema graphQLSchema;
 
@@ -122,11 +116,7 @@
             return assetType;
         }
 
-<<<<<<< HEAD
-        public IObjectGraphType GetContentType(DomainId schemaId)
-=======
-        public IGraphType GetContentType(Guid schemaId)
->>>>>>> 03b6d65b
+        public IGraphType GetContentType(DomainId schemaId)
         {
             return contentTypes.GetOrDefault(schemaId);
         }
