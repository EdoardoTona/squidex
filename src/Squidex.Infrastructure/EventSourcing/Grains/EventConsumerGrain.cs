--- conflicted
+++ resolved
@@ -10,20 +10,18 @@
 using System.Threading.Tasks;
 using Orleans;
 using Orleans.Concurrency;
-using Orleans.Core;
-using Orleans.Runtime;
 using Squidex.Infrastructure.Log;
+using Squidex.Infrastructure.Orleans;
 using Squidex.Infrastructure.States;
 using Squidex.Infrastructure.Tasks;
 
 namespace Squidex.Infrastructure.EventSourcing.Grains
 {
-    public class EventConsumerGrain : Grain, IEventConsumerGrain
+    public class EventConsumerGrain : GrainOfString, IEventConsumerGrain
     {
         private readonly EventConsumerFactory eventConsumerFactory;
         private readonly IStore<string> store;
         private readonly IEventDataFormatter eventDataFormatter;
-        private readonly IStore<string> store;
         private readonly IEventStore eventStore;
         private readonly ISemanticLog log;
         private TaskScheduler scheduler;
@@ -33,27 +31,11 @@
         private EventConsumerState state = new EventConsumerState();
 
         public EventConsumerGrain(
-<<<<<<< HEAD
             EventConsumerFactory eventConsumerFactory,
             IStore<string> store,
             IEventStore eventStore,
             IEventDataFormatter eventDataFormatter,
             ISemanticLog log)
-            : this (eventConsumerFactory, store, eventStore, eventDataFormatter, null, null, log)
-        {
-        }
-
-        protected EventConsumerGrain(
-            EventConsumerFactory eventConsumerFactory,
-=======
->>>>>>> d0db82de
-            IStore<string> store,
-            IEventStore eventStore,
-            IEventDataFormatter eventDataFormatter,
-            IGrainIdentity identity,
-            IGrainRuntime runtime,
-            ISemanticLog log)
-            : base(identity, runtime)
         {
             Guard.NotNull(log, nameof(log));
             Guard.NotNull(store, nameof(store));
@@ -65,32 +47,14 @@
             this.store = store;
             this.eventStore = eventStore;
             this.eventDataFormatter = eventDataFormatter;
-<<<<<<< HEAD
             this.eventConsumerFactory = eventConsumerFactory;
-=======
-        }
-
-        protected override void DisposeObject(bool disposing)
-        {
-            if (disposing)
-            {
-                dispatcher.StopAndWaitAsync().Wait();
-            }
-        }
-
-        public Task ActivateAsync(string key)
-        {
-            persistence = store.WithSnapshots<EventConsumerGrain, EventConsumerState, string>(key, s => state = s);
->>>>>>> d0db82de
-
-            this.store = store;
-        }
-
-        public override Task OnActivateAsync()
+        }
+
+        public override Task OnActivateAsync(string key)
         {
             scheduler = TaskScheduler.Current;
 
-            eventConsumer = eventConsumerFactory(this.GetPrimaryKeyString());
+            eventConsumer = eventConsumerFactory(key);
 
             persistence = store.WithSnapshots<EventConsumerState, string>(GetType(), eventConsumer.Name, s => state = s);
 
@@ -283,7 +247,7 @@
             if (currentSubscription == null)
             {
                 currentSubscription?.StopAsync().Forget();
-                currentSubscription = CreateSubscription(eventStore, eventConsumer.EventsFilter, position);
+                currentSubscription = CreateSubscription(eventConsumer.EventsFilter, position);
             }
             else
             {
@@ -315,12 +279,12 @@
             return this.AsReference<IEventConsumerGrain>();
         }
 
-        protected virtual IEventSubscription CreateSubscription(IEventStore eventStore, IEventSubscriber subscriber, string streamFilter, string position)
-        {
-            return new RetrySubscription(eventStore, subscriber, streamFilter, position);
-        }
-
-        private IEventSubscription CreateSubscription(IEventStore eventStore, string streamFilter, string position)
+        protected virtual IEventSubscription CreateSubscription(IEventStore store, IEventSubscriber subscriber, string streamFilter, string position)
+        {
+            return new RetrySubscription(store, subscriber, streamFilter, position);
+        }
+
+        private IEventSubscription CreateSubscription(string streamFilter, string position)
         {
             return CreateSubscription(eventStore, new WrapperSubscription(GetSelf(), scheduler), streamFilter, position);
         }
