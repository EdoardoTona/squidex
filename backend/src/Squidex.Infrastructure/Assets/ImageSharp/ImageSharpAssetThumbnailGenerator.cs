﻿// ==========================================================================
//  Squidex Headless CMS
// ==========================================================================
//  Copyright (c) Squidex UG (haftungsbeschränkt)
//  All rights reserved. Licensed under the MIT license.
// ==========================================================================

using System;
using System.IO;
using System.Threading;
using System.Threading.Tasks;
using SixLabors.ImageSharp;
using SixLabors.ImageSharp.Formats;
using SixLabors.ImageSharp.Formats.Gif;
using SixLabors.ImageSharp.Formats.Jpeg;
using SixLabors.ImageSharp.Formats.Png;
using SixLabors.ImageSharp.Formats.Tga;
using SixLabors.ImageSharp.Metadata.Profiles.Exif;
using SixLabors.ImageSharp.Processing;
using ISResizeMode = SixLabors.ImageSharp.Processing.ResizeMode;
using ISResizeOptions = SixLabors.ImageSharp.Processing.ResizeOptions;

namespace Squidex.Infrastructure.Assets.ImageSharp
{
    public sealed class ImageSharpAssetThumbnailGenerator : IAssetThumbnailGenerator
    {
        private readonly SemaphoreSlim semaphoreSlim = new SemaphoreSlim(Math.Max(Environment.ProcessorCount / 4, 1));

        public async Task CreateThumbnailAsync(Stream source, Stream destination, ResizeOptions options)
        {
            Guard.NotNull(source, nameof(source));
            Guard.NotNull(destination, nameof(destination));
            Guard.NotNull(options, nameof(options));

            if (!options.IsValid)
            {
                await source.CopyToAsync(destination);

                return;
            }

            var w = options.Width ?? 0;
            var h = options.Height ?? 0;

            await semaphoreSlim.WaitAsync();

            try
            {
                using (var image = Image.Load(source, out var format))
                {
                    var encoder = GetEncoder(options, format);

                    image.Mutate(x => x.AutoOrient());

                    if (w > 0 || h > 0)
                    {
                        var isCropUpsize = options.Mode == ResizeMode.CropUpsize;

                        if (!Enum.TryParse<ISResizeMode>(options.Mode.ToString(), true, out var resizeMode))
                        {
                            resizeMode = ISResizeMode.Max;
                        }

                        if (isCropUpsize)
                        {
                            resizeMode = ISResizeMode.Crop;
                        }

                        if (w >= image.Width && h >= image.Height && resizeMode == ISResizeMode.Crop && !isCropUpsize)
                        {
                            resizeMode = ISResizeMode.BoxPad;
                        }

                        var resizeOptions = new ISResizeOptions { Size = new Size(w, h), Mode = resizeMode };

                        if (options.FocusX.HasValue && options.FocusY.HasValue)
                        {
                            resizeOptions.CenterCoordinates = new PointF(
                                +(options.FocusX.Value / 2f) + 0.5f,
                                -(options.FocusY.Value / 2f) + 0.5f
                            );
                        }

                        image.Mutate(x => x.Resize(resizeOptions));
                    }

                    await image.SaveAsync(destination, encoder);
                }
            }
            finally
            {
                semaphoreSlim.Release();
            }
        }

<<<<<<< HEAD
        private static IImageEncoder GetEncoder(ResizeOptions options, IImageFormat? format)
=======
        private static IImageEncoder GetEncoder(ResizeOptions options, SixLabors.ImageSharp.Formats.IImageFormat? format)
>>>>>>> 86745cd8
        {
            var encoder = Configuration.Default.ImageFormatsManager.FindEncoder(format);

            if (encoder == null)
            {
                throw new NotSupportedException();
            }

            if (options.Quality.HasValue && (encoder is JpegEncoder || !options.KeepFormat) && options.Format == ImageFormat.Auto)
            {
                encoder = new JpegEncoder { Quality = options.Quality.Value };
            }
            else if (options.Format == ImageFormat.JPEG)
            {
                encoder = new JpegEncoder();
            }
            else if (options.Format == ImageFormat.PNG)
            {
                encoder = new PngEncoder();
            }
            else if (options.Format == ImageFormat.TGA)
            {
                encoder = new TgaEncoder();
            }
            else if (options.Format == ImageFormat.GIF)
            {
                encoder = new GifEncoder();
            }

            return encoder;
        }

        public Task<ImageInfo?> GetImageInfoAsync(Stream source)
        {
            Guard.NotNull(source, nameof(source));

            ImageInfo? result = null;

            try
            {
                var image = Image.Identify(source, out var format);

                if (image != null)
                {
                    result = GetImageInfo(image);

                    result.Format = format.Name;
                }
            }
            catch
            {
                result = null;
            }

            return Task.FromResult(result);
        }

        public async Task<ImageInfo> FixOrientationAsync(Stream source, Stream destination)
        {
            Guard.NotNull(source, nameof(source));
            Guard.NotNull(destination, nameof(destination));

            await semaphoreSlim.WaitAsync();

            try
            {
                using (var image = Image.Load(source, out var format))
                {
                    var encoder = Configuration.Default.ImageFormatsManager.FindEncoder(format);

                    if (encoder == null)
                    {
                        throw new NotSupportedException();
                    }

                    image.Mutate(x => x.AutoOrient());

                    image.Save(destination, encoder);

                    return GetImageInfo(image);
                }
            }
            finally
            {
                semaphoreSlim.Release();
            }
        }

        private static ImageInfo GetImageInfo(IImageInfo image)
        {
            var isRotatedOrSwapped = false;

            if (image.Metadata.ExifProfile != null)
            {
                var value = image.Metadata.ExifProfile.GetValue(ExifTag.Orientation);

                isRotatedOrSwapped = value?.Value > 1;
            }

            return new ImageInfo(image.Width, image.Height, isRotatedOrSwapped);
        }
    }
}<|MERGE_RESOLUTION|>--- conflicted
+++ resolved
@@ -34,7 +34,7 @@
 
             if (!options.IsValid)
             {
-                await source.CopyToAsync(destination);
+                source.CopyTo(destination);
 
                 return;
             }
@@ -84,7 +84,7 @@
                         image.Mutate(x => x.Resize(resizeOptions));
                     }
 
-                    await image.SaveAsync(destination, encoder);
+                    image.Save(destination, encoder);
                 }
             }
             finally
@@ -93,11 +93,7 @@
             }
         }
 
-<<<<<<< HEAD
-        private static IImageEncoder GetEncoder(ResizeOptions options, IImageFormat? format)
-=======
         private static IImageEncoder GetEncoder(ResizeOptions options, SixLabors.ImageSharp.Formats.IImageFormat? format)
->>>>>>> 86745cd8
         {
             var encoder = Configuration.Default.ImageFormatsManager.FindEncoder(format);
 
