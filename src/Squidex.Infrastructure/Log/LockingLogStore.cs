--- conflicted
+++ resolved
@@ -56,11 +56,7 @@
                     {
                         await Task.Delay(2000, cts.Token);
                     }
-<<<<<<< HEAD
-                    catch (OperationCanceledException)
-=======
                     catch (TaskCanceledException)
->>>>>>> 11f4c006
                     {
                         break;
                     }
