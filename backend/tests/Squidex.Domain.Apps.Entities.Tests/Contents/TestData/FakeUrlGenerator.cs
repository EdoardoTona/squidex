﻿// ==========================================================================
//  Squidex Headless CMS
// ==========================================================================
//  Copyright (c) Squidex UG (haftungsbeschränkt)
//  All rights reserved. Licensed under the MIT license.
// ==========================================================================

using System;
using Squidex.Domain.Apps.Core;
using Squidex.Domain.Apps.Core.Assets;
using Squidex.Infrastructure;

namespace Squidex.Domain.Apps.Entities.Contents.TestData
{
    public sealed class FakeUrlGenerator : IUrlGenerator
    {
        public bool CanGenerateAssetSourceUrl { get; } = true;

        public string? AssetThumbnail(NamedId<DomainId> appId, string idOrSlug, AssetType assetType)
        {
            return $"assets/{appId.Name}/{idOrSlug}?width=100";
        }

        public string? AssetSource(NamedId<DomainId> appId, DomainId assetId, long fileVersion)
        {
            return $"assets/source/{assetId}";
        }

        public string AssetContent(NamedId<DomainId> appId, string idOrSlug)
        {
            return $"assets/{appId.Name}/{idOrSlug}";
        }

        public string ContentUI(NamedId<DomainId> appId, NamedId<DomainId> schemaId, DomainId contentId)
        {
            return $"contents/{schemaId.Name}/{contentId}";
        }

        public string AppSettingsUI(NamedId<DomainId> appId)
        {
            throw new NotSupportedException();
        }

        public string AssetsUI(NamedId<DomainId> appId, string? query = null)
        {
            throw new NotSupportedException();
        }

<<<<<<< HEAD
        public string BackupsUI(NamedId<DomainId> appId)
=======
        public string AssetContentBase()
        {
            throw new NotSupportedException();
        }

        public string AssetContentBase(string appName)
        {
            throw new NotSupportedException();
        }

        public string BackupsUI(NamedId<Guid> appId)
>>>>>>> 2758a564
        {
            throw new NotSupportedException();
        }

        public string ClientsUI(NamedId<DomainId> appId)
        {
            throw new NotSupportedException();
        }

        public string ContentsUI(NamedId<DomainId> appId)
        {
            throw new NotSupportedException();
        }

        public string ContentsUI(NamedId<DomainId> appId, NamedId<DomainId> schemaId)
        {
            throw new NotSupportedException();
        }

        public string ContributorsUI(NamedId<DomainId> appId)
        {
            throw new NotSupportedException();
        }

        public string DashboardUI(NamedId<DomainId> appId)
        {
            throw new NotSupportedException();
        }

        public string LanguagesUI(NamedId<DomainId> appId)
        {
            throw new NotSupportedException();
        }

        public string PatternsUI(NamedId<DomainId> appId)
        {
            throw new NotSupportedException();
        }

        public string PlansUI(NamedId<DomainId> appId)
        {
            throw new NotSupportedException();
        }

        public string RolesUI(NamedId<DomainId> appId)
        {
            throw new NotSupportedException();
        }

        public string RulesUI(NamedId<DomainId> appId)
        {
            throw new NotSupportedException();
        }

        public string SchemasUI(NamedId<DomainId> appId)
        {
            throw new NotSupportedException();
        }

        public string SchemaUI(NamedId<DomainId> appId, NamedId<DomainId> schemaId)
        {
            throw new NotSupportedException();
        }

        public string WorkflowsUI(NamedId<DomainId> appId)
        {
            throw new NotSupportedException();
        }

        public string UI()
        {
            throw new NotSupportedException();
        }
    }
}<|MERGE_RESOLUTION|>--- conflicted
+++ resolved
@@ -46,9 +46,6 @@
             throw new NotSupportedException();
         }
 
-<<<<<<< HEAD
-        public string BackupsUI(NamedId<DomainId> appId)
-=======
         public string AssetContentBase()
         {
             throw new NotSupportedException();
@@ -59,8 +56,7 @@
             throw new NotSupportedException();
         }
 
-        public string BackupsUI(NamedId<Guid> appId)
->>>>>>> 2758a564
+        public string BackupsUI(NamedId<DomainId> appId)
         {
             throw new NotSupportedException();
         }
