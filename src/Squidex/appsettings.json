﻿{
  "mode": {
    /*
     * Use this flag to set Squidex to readonly, e.g. when you deploy a second instance for migration.
     */
    "isReadonly": false
  },

  "urls": {
    /*
     * Set the base url of your application, to generate correct urls in background process.
     */
    "baseUrl": "http://localhost:5000",

    /*7
     * Set it to true to redirect the user from http to https permanently.
     */
    "enforceHttps": false
  },

  "ui": {
    /*
     * Regex suggestions for the UI
     */
    "regexSuggestions": {
      // Regex for emails.
      "Email": "^[a-zA-Z0-9.!#$%&’*+\\/=?^_`{|}~-]+@[a-zA-Z0-9-]+(?:.[a-zA-Z0-9-]+)*$",
      // Regex for phone numbers.
      "Phone": "^\\(*\\+*[1-9]{0,3}\\)*-*[1-9]{0,3}[-. /]*\\(*[2-9]\\d{2}\\)*[-. /]*\\d{3}[-. /]*\\d{4} *e*x*t*\\.* *\\d{0,4}$",
      // Regex for slugs (e.g. hello-world).
      "Slug": "^[a-z0-9]+(\\-[a-z0-9]+)*$",
      // Regex for urls.
      "Url": "^(?:http(s)?:\\/\\/)?[\\w.-]+(?:\\.[\\w\\.-]+)+[\\w\\-\\._~:/?#[\\]@!\\$&'\\(\\)\\*\\+,;=.]+$"
    },

    "map": {
      /*
       * Define the type of the geolocation service.
       *
       * Supported: GoogleMaps, OSM
       */
      "type": "OSM",
      "googleMaps": {
        /*
         * The optional google maps API key. CREATE YOUR OWN PLEASE.
         */
        "key": "AIzaSyB_Z8l3nwUxZhMJykiDUJy6bSHXXlwcYMg"
      }
    }
  },

  "contentsController": {
    /*
     * Enable surrogate keys as headers.
     *
     * Nginx Has problems with long headers. It might make sense to disable this feature if you do not use a CDN.
     */
    "enableSurrogateKeys": true,

    /*
     * Restrict the surrogate keys to results that have less than 200 items.
     */
    "maxItemsForSurrogateKeys": 200
  },

  "logging": {
    /*
     * Setting the flag to true, enables well formatteds json logs.
     */
    "human": true,
    /*
     * Set to true, to use colors.
     */
    "colors": true
  },

  "assetStore": {
    /*
     * Define the type of the read store. 
     * 
     * Supported: Folder (local folder), MongoDb (GridFS), GoogleCloud (hosted in Google Cloud only), AzureBlob.
     */
    "type": "Folder",
    "folder": {
      /*
       * The relative or absolute path to the folder to store the assets.
       */
      "path": "Assets"
    },
    "googleCloud": {
      /*
       * The name of the bucket in google cloud store.
       */
      "bucket": "squidex-assets"
    },
    "azureBlob": {
      /*
       * The name of the container in the Azure Blob Storage
       */
      "containerName": "squidex-assets",
      /*
       * The connection string to the azure storage service.
       */
      "connectionString": "UseDevelopmentStorage=true"
    },
    "mongoDb": {
      /*
       * The connection string to your Mongo Server.
       * 
       * Read More: https://docs.mongodb.com/manual/reference/connection-string/
       */
      "configuration": "mongodb://localhost",
      /*
       * The name of the event store database.
       */
      "database": "SquidexAssets",
      /*
       * The name of the Mongo Grid FS bucket.
       */
      "bucket": "fs"
    },
    /*
     * Allow to expose the url in graph ql url.
     */
    "exposeSourceUrl": false
  },

  "orleans": {
    /*
     * Define the clustering type.
     * 
     * Supported: MongoDB, Development
     */
    "clustering": "MongoDb"
  },

  "eventStore": {
    /*
     * Define the type of the event store. 
     * 
     * Supported: MongoDb, GetEventStore
     */
    "type": "MongoDb",
    "mongoDb": {
      /*
       * The connection string to your Mongo Server.
       * 
       * Read More: https://docs.mongodb.com/manual/reference/connection-string/
       */
      "configuration": "mongodb://localhost",
      /*
       * The name of the event store database.
       */
      "database": "Squidex"
    },
    "getEventStore": {
      /*
       * The connection string to your EventStore.
       * 
       * Read Mode: http://docs.geteventstore.com/dotnet-api/4.0.0/connecting-to-a-server/
       */
      "configuration": "ConnectTo=tcp://admin:changeit@localhost:1113; HeartBeatTimeout=500; MaxReconnections=-1",
      /*
       * The host name of your EventStore where projection requests will be sent to.
       */
      "projectionHost": "localhost",
      /*
       * Prefix for all streams and projections (for multiple installations).
       */
      "prefix": "squidex"
    }
  },

  "eventPublishers": {
    /*
     * Additional event publishers (advanced usage only): (Name => Config)
     */
    "allToRabbitMq": {
      /*
       * Example:: Push all events to RabbitMq.
       */
      "type": "RabbitMq",
      "configuration": "amqp://guest:guest@localhost/",
      "exchange": "squidex",
      "enabled": false,
      "eventsFilter": ".*"
    }
  },

  "store": {
    /*
     * Define the type of the read store. 
     * 
     * Supported: MongoDb
     */
    "type": "MongoDb",
    "mongoDb": {
      /*
       * The connection string to your Mongo Server.
       * 
       * Read More: https://docs.mongodb.com/manual/reference/connection-string/
       */
      "configuration": "mongodb://localhost",
      /*
       * The database for all your content collections (one collection per app).
       */
      "contentDatabase": "SquidexContent",
      /*
       * The database for all your other read collections.
       */
      "database": "Squidex"
    }
  },

  "identity": {
    /*
     * Enable password auth.  Set this to false if you want to disable local login, leaving only 3rd party login options.
     */
    "allowPasswordAuth": true,
    /*
     * Settings for Google auth (keep empty to disable).
     */
    "googleClient": "1006817248705-t3lb3ge808m9am4t7upqth79hulk456l.apps.googleusercontent.com",
    "googleSecret": "QsEi-fHqkGw2_PjJmtNHf2wg",
    /*
     * Settings for Github auth (keep empty to disable).
     */
    "githubClient": "211ea00e726baf754c78",
    "githubSecret": "d0a0d0fe2c26469ae20987ac265b3a339fd73132",
    /*
     * Settings for Microsoft auth (keep empty to disable).
     */
    "microsoftClient": "b55da740-6648-4502-8746-b9003f29d5f1",
    "microsoftSecret": "idWbANxNYEF4cB368WXJhjN",
    /*
     * Settings for your custom oidc server.
     */
    "oidcName": "OIDC",
    "oidcAuthority": "",
<<<<<<< HEAD
    "oidcClient": "",
=======
    "oidcClient": "", 
>>>>>>> 1edd7fca
    "oidcSecret": "",
    /*
     * Lock new users automatically, the administrator must unlock them.
     */
    "lockAutomatically": false,
    /*
     * The url to you privacy statements, if you host squidex by yourself.
     */
    "privacyUrl": "https://squidex.io/privacy"
  },

  "twitter": {
    /*
     * The client id for twitter.
     */
    "clientId": "",
    /*
     * The client secret for twitter.
     */
    "clientSecret": ""
  }
}<|MERGE_RESOLUTION|>--- conflicted
+++ resolved
@@ -237,11 +237,7 @@
      */
     "oidcName": "OIDC",
     "oidcAuthority": "",
-<<<<<<< HEAD
     "oidcClient": "",
-=======
-    "oidcClient": "", 
->>>>>>> 1edd7fca
     "oidcSecret": "",
     /*
      * Lock new users automatically, the administrator must unlock them.
