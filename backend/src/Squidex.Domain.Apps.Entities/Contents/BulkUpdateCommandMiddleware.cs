--- conflicted
+++ resolved
@@ -147,9 +147,6 @@
             }
         }
 
-<<<<<<< HEAD
-        private async Task<DomainId?> FindIdAsync(Context context, string schema, BulkUpdateJob job)
-=======
         private async Task InsertAsync(CreateContent command)
         {
             var content = serviceProvider.GetRequiredService<ContentDomainObject>();
@@ -159,8 +156,7 @@
             await content.ExecuteAsync(command);
         }
 
-        private async Task<Guid?> FindIdAsync(Context context, string schema, BulkUpdateJob job)
->>>>>>> 73c28992
+        private async Task<DomainId?> FindIdAsync(Context context, string schema, BulkUpdateJob job)
         {
             var id = job.Id;
 
