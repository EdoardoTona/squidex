﻿// ==========================================================================
//  Squidex Headless CMS
// ==========================================================================
//  Copyright (c) Squidex UG (haftungsbeschränkt)
//  All rights reserved. Licensed under the MIT license.
// ==========================================================================

using System;
using Microsoft.Extensions.DependencyInjection;
using Microsoft.Extensions.Options;
using Migrate_01;
using Migrate_01.Migrations;
using Squidex.Domain.Apps.Core.Apps;
using Squidex.Domain.Apps.Core.Scripting;
using Squidex.Domain.Apps.Entities.Apps;
using Squidex.Domain.Apps.Entities.Apps.Templates;
using Squidex.Domain.Apps.Entities.Assets;
using Squidex.Domain.Apps.Entities.Contents;
using Squidex.Domain.Apps.Entities.Rules;
using Squidex.Domain.Apps.Entities.Schemas;
using Squidex.Domain.Users;
using Squidex.Infrastructure.Commands;
using Squidex.Infrastructure.Migrations;
using Squidex.Pipeline.CommandMiddlewares;

namespace Squidex.Config.Domain
{
    public static class WriteServices
    {
        public static void AddMyWriteServices(this IServiceCollection services)
        {
            services.AddSingletonAs<NoopUserEvents>()
                .As<IUserEvents>();

            services.AddSingletonAs<JintScriptEngine>()
                .As<IScriptEngine>();

            services.AddSingletonAs<ETagCommandMiddleware>()
                .As<ICommandMiddleware>();

            services.AddSingletonAs<EnrichWithTimestampCommandMiddleware>()
                .As<ICommandMiddleware>();

            services.AddSingletonAs<EnrichWithActorCommandMiddleware>()
                .As<ICommandMiddleware>();

            services.AddSingletonAs<EnrichWithAppIdCommandMiddleware>()
                .As<ICommandMiddleware>();

            services.AddSingletonAs<EnrichWithSchemaIdCommandMiddleware>()
                .As<ICommandMiddleware>();

            services.AddSingletonAs<AppCommandMiddleware>()
                .As<ICommandMiddleware>();

            services.AddSingletonAs<AssetCommandMiddleware>()
                .As<ICommandMiddleware>();

            services.AddSingletonAs<ContentCommandMiddleware>()
                .As<ICommandMiddleware>();

            services.AddSingletonAs<SchemaCommandMiddleware>()
                .As<ICommandMiddleware>();

            services.AddSingletonAs<RuleCommandMiddleware>()
                .As<ICommandMiddleware>();

<<<<<<< HEAD
            services.AddTransientAs<MigrationPath>()
                .As<IMigrationPath>();

            services.AddTransientAs<AddPatterns>()
                .As<IMigration>();

            services.AddTransientAs<ConvertEventStore>()
=======
            services.AddSingletonAs<CreateBlogCommandMiddleware>()
                .As<ICommandMiddleware>();

            services.AddTransientAs<Migration01_FromCqrs>()
>>>>>>> cc550e09
                .As<IMigration>();

            services.AddTransientAs<RebuildContentCollections>()
                .As<IMigration>();

            services.AddTransientAs<RebuildSnapshots>()
                .As<IMigration>();

            services.AddTransientAs<Migration04_FlattenAssetEntity>()
                .As<IMigration>();

            services.AddTransientAs<Migration05_RebuildForNewCommands>()
                .As<IMigration>();

            services.AddTransientAs<Rebuilder>()
                .AsSelf();

            services.AddTransientAs<AppDomainObject>()
                .AsSelf();

            services.AddTransientAs<AssetDomainObject>()
                .AsSelf();

            services.AddTransientAs<ContentDomainObject>()
                .AsSelf();

            services.AddTransientAs<RuleDomainObject>()
                .AsSelf();

            services.AddTransientAs<SchemaDomainObject>()
                .AsSelf();

            services.AddSingleton<InitialPatterns>(c =>
            {
                var config = c.GetRequiredService<IOptions<MyUIOptions>>();

                var result = new InitialPatterns();

                foreach (var pattern in config.Value.RegexSuggestions)
                {
                    if (!string.IsNullOrWhiteSpace(pattern.Key) &&
                        !string.IsNullOrWhiteSpace(pattern.Value))
                    {
                        result[Guid.NewGuid()] = new AppPattern(pattern.Key, pattern.Value);
                    }
                }

                return result;
            });
        }
    }
}<|MERGE_RESOLUTION|>--- conflicted
+++ resolved
@@ -65,20 +65,16 @@
             services.AddSingletonAs<RuleCommandMiddleware>()
                 .As<ICommandMiddleware>();
 
-<<<<<<< HEAD
+            services.AddSingletonAs<CreateBlogCommandMiddleware>()
+                .As<ICommandMiddleware>();
+
             services.AddTransientAs<MigrationPath>()
                 .As<IMigrationPath>();
 
-            services.AddTransientAs<AddPatterns>()
+            services.AddTransientAs<ConvertEventStore>()
                 .As<IMigration>();
 
-            services.AddTransientAs<ConvertEventStore>()
-=======
-            services.AddSingletonAs<CreateBlogCommandMiddleware>()
-                .As<ICommandMiddleware>();
-
-            services.AddTransientAs<Migration01_FromCqrs>()
->>>>>>> cc550e09
+            services.AddTransientAs<AddPatterns>()
                 .As<IMigration>();
 
             services.AddTransientAs<RebuildContentCollections>()
