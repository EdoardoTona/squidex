--- conflicted
+++ resolved
@@ -11,7 +11,6 @@
 using System.Threading;
 using System.Threading.Tasks;
 using MongoDB.Driver;
-using Squidex.Infrastructure.Json.Objects;
 using Squidex.Infrastructure.Log;
 using Squidex.Infrastructure.MongoDb;
 using EventFilter = MongoDB.Driver.FilterDefinition<Squidex.Infrastructure.EventSourcing.MongoEventCommit>;
@@ -22,11 +21,7 @@
 
     public partial class MongoEventStore : MongoRepositoryBase<MongoEventCommit>, IEventStore
     {
-<<<<<<< HEAD
-        private static readonly IReadOnlyList<StoredEvent> EmptyEvents = new List<StoredEvent>();
-=======
         private static readonly List<StoredEvent> EmptyEvents = new List<StoredEvent>();
-        private static readonly EventPredicate EmptyPredicate = x => true;
 
         public Task CreateIndexAsync(string property)
         {
@@ -38,7 +33,6 @@
                         .Ascending(CreateIndexPath(property))
                         .Ascending(TimestampField)));
         }
->>>>>>> 164a46ea
 
         public IEventSubscription CreateSubscription(IEventSubscriber subscriber, string? streamFilter = null, string? position = null)
         {
@@ -112,46 +106,24 @@
             }
         }
 
-<<<<<<< HEAD
-        public async Task QueryAsync(Func<StoredEvent, Task> callback, string? streamFilter = null, string? position = null, CancellationToken ct = default)
-=======
-        public Task QueryAsync(Func<StoredEvent, Task> callback, string property, object value, string? position = null, CancellationToken ct = default)
-        {
-            Guard.NotNull(callback, nameof(callback));
-            Guard.NotNullOrEmpty(property, nameof(property));
-            Guard.NotNull(value, nameof(value));
-
-            StreamPosition lastPosition = position;
-
-            var filterDefinition = CreateFilter(property, value, lastPosition);
-            var filterPredicate = CreateFilterPredicate(property, value);
-
-            return QueryAsync(callback, lastPosition, filterDefinition, filterPredicate, ct);
-        }
-
         public Task QueryAsync(Func<StoredEvent, Task> callback, string? streamFilter = null, string? position = null, CancellationToken ct = default)
->>>>>>> 164a46ea
         {
             Guard.NotNull(callback, nameof(callback));
 
             StreamPosition lastPosition = position;
 
             var filterDefinition = CreateFilter(streamFilter, lastPosition);
-            var filterPredicate = EmptyPredicate;
 
-<<<<<<< HEAD
-=======
-            return QueryAsync(callback, lastPosition, filterDefinition, filterPredicate, ct);
+            return QueryAsync(callback, lastPosition, filterDefinition, ct);
         }
 
-        private async Task QueryAsync(Func<StoredEvent, Task> callback, StreamPosition position, EventFilter filter, EventPredicate predicate, CancellationToken ct = default)
+        private async Task QueryAsync(Func<StoredEvent, Task> callback, StreamPosition position, EventFilter filter, CancellationToken ct = default)
         {
->>>>>>> 164a46ea
             using (Profiler.TraceMethod<MongoEventStore>())
             {
                 await Collection.Find(filter, options: Batching.Options).Sort(Sort.Ascending(TimestampField)).ForEachPipelineAsync(async commit =>
                 {
-                    foreach (var @event in commit.Filtered(position, predicate))
+                    foreach (var @event in commit.Filtered(position))
                     {
                         await callback(@event);
                     }
@@ -164,13 +136,7 @@
             var byPosition = Filtering.ByPosition(streamPosition);
             var byStream = Filtering.ByStream(streamFilter);
 
-<<<<<<< HEAD
-        private static void AppendByStream(string? streamFilter, List<EventFilter> filters)
-        {
-            if (!StreamFilter.IsAll(streamFilter))
-=======
             if (byStream != null)
->>>>>>> 164a46ea
             {
                 return Filter.And(byPosition, byStream);
             }
@@ -178,36 +144,9 @@
             return byPosition;
         }
 
-        private static EventFilter CreateFilter(string property, object value, StreamPosition streamPosition)
-        {
-            return Filter.And(Filtering.ByPosition(streamPosition), ByProperty(property, value));
-        }
-
-        private static EventPredicate CreateFilterPredicate(string? property, object? value)
-        {
-            if (!string.IsNullOrWhiteSpace(property))
-            {
-                var jsonValue = JsonValue.Create(value);
-
-                return x => x.Headers.TryGetValue(property, out var p) && p.Equals(jsonValue);
-            }
-            else
-            {
-                return EmptyPredicate;
-            }
-        }
-<<<<<<< HEAD
-=======
-
-        private static EventFilter ByProperty(string property, object value)
-        {
-            return Builders<MongoEventCommit>.Filter.Eq(CreateIndexPath(property), value);
-        }
-
         private static string CreateIndexPath(string property)
         {
             return $"Events.Metadata.{property}";
         }
->>>>>>> 164a46ea
     }
 }