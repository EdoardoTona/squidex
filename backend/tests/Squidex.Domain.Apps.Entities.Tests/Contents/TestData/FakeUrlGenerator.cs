--- conflicted
+++ resolved
@@ -16,9 +16,9 @@
     {
         public bool CanGenerateAssetSourceUrl { get; } = true;
 
-        public string? AssetThumbnail(NamedId<DomainId> appId, DomainId assetId, AssetType assetType)
+        public string? AssetThumbnail(NamedId<DomainId> appId, string idOrSlug, AssetType assetType)
         {
-            return $"assets/{assetId}?width=100";
+            return $"assets/{appId.Name}/{idOrSlug}?width=100";
         }
 
         public string? AssetSource(NamedId<DomainId> appId, DomainId assetId, long fileVersion)
@@ -26,31 +26,17 @@
             return $"assets/source/{assetId}";
         }
 
-        public string AssetContent(NamedId<DomainId> appId, DomainId assetId)
-        {
-            return $"assets/{assetId}";
-        }
-
-<<<<<<< HEAD
-        public string ContentUI(NamedId<DomainId> appId, NamedId<DomainId> schemaId, DomainId contentId)
-=======
-        public string AssetContent(NamedId<Guid> appId, string idOrSlug)
+        public string AssetContent(NamedId<DomainId> appId, string idOrSlug)
         {
             return $"assets/{appId.Name}/{idOrSlug}";
         }
 
-        public string ContentUI(NamedId<Guid> appId, NamedId<Guid> schemaId, Guid contentId)
->>>>>>> 1d93567f
+        public string ContentUI(NamedId<DomainId> appId, NamedId<DomainId> schemaId, DomainId contentId)
         {
             return $"contents/{schemaId.Name}/{contentId}";
         }
 
         public string AppSettingsUI(NamedId<DomainId> appId)
-        {
-            throw new NotSupportedException();
-        }
-
-        public string AssetsUI(NamedId<DomainId> appId)
         {
             throw new NotSupportedException();
         }
