--- conflicted
+++ resolved
@@ -13,7 +13,7 @@
 {
     public sealed class InMemoryTextIndexerState : ITextIndexerState
     {
-        private readonly Dictionary<(DomainId, DomainId), TextContentState> states = new Dictionary<(DomainId, DomainId), TextContentState>();
+        private readonly Dictionary<DomainId, TextContentState> states = new Dictionary<DomainId, TextContentState>();
 
         public Task ClearAsync()
         {
@@ -22,19 +22,13 @@
             return Task.CompletedTask;
         }
 
-<<<<<<< HEAD
-        public Task<TextContentState?> GetAsync(DomainId appId, DomainId contentId)
-        {
-            if (states.TryGetValue((appId, contentId), out var result))
-=======
-        public Task<Dictionary<Guid, TextContentState>> GetAsync(HashSet<Guid> ids)
+        public Task<Dictionary<DomainId, TextContentState>> GetAsync(HashSet<DomainId> ids)
         {
             Guard.NotNull(ids, nameof(ids));
 
-            var result = new Dictionary<Guid, TextContentState>();
+            var result = new Dictionary<DomainId, TextContentState>();
 
             foreach (var id in ids)
->>>>>>> 9ebe251c
             {
                 if (states.TryGetValue(id, out var state))
                 {
@@ -45,18 +39,6 @@
             return Task.FromResult(result);
         }
 
-<<<<<<< HEAD
-        public Task SetAsync(DomainId appId, TextContentState state)
-        {
-            states[(appId, state.ContentId)] = state;
-
-            return Task.CompletedTask;
-        }
-
-        public Task RemoveAsync(DomainId appId, DomainId contentId)
-        {
-            states.Remove((appId, contentId));
-=======
         public Task SetAsync(List<TextContentState> updates)
         {
             Guard.NotNull(updates, nameof(updates));
@@ -65,14 +47,13 @@
             {
                 if (update.IsDeleted)
                 {
-                    states.Remove(update.ContentId);
+                    states.Remove(update.UniqueContentId);
                 }
                 else
                 {
-                    states[update.ContentId] = update;
+                    states[update.UniqueContentId] = update;
                 }
             }
->>>>>>> 9ebe251c
 
             return Task.CompletedTask;
         }
