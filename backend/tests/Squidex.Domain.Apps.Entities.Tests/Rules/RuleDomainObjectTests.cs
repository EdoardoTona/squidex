--- conflicted
+++ resolved
@@ -164,11 +164,7 @@
 
             Assert.Null(result);
 
-<<<<<<< HEAD
-            A.CallTo(() => ruleEnqueuer.Enqueue(sut.Snapshot.RuleDef, sut.Snapshot.Id,
-=======
-            A.CallTo(() => ruleEnqueuer.EnqueueAsync(sut.Snapshot.RuleDef, sut.Id,
->>>>>>> 1d93567f
+            A.CallTo(() => ruleEnqueuer.EnqueueAsync(sut.Snapshot.RuleDef, sut.UniqueId,
                 A<Envelope<IEvent>>.That.Matches(x => x.Payload is RuleManuallyTriggered)))
                 .MustHaveHappened();
         }
