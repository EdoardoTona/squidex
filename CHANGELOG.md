# Changelog

<<<<<<< HEAD
## v3.0-beta1 - 2019-06-24

This version contains many major breaking changes. Please read: https://docs.squidex.io/next/02-api-compatibility

## Features 

* **Contents**: Abstraction for content workflows.
* **API**: Hateaos implementation
* **API**: Full responseo of the resulting resource after PUT and POST.
* **UI**: Show correct elements based o npermissions.
=======
## v3.0.0-beta2 - 2019-06-29

### Features

* **Content**: Editor for custom workflows.

## v2.2.0 - 2019-06-29

### Features

* **Login**: Redirect to authentication provider automatically if only one provider is active.

### Bugfixes

* **GraphQL**: Fix a bug in styles that prevented to autocomplete to show properly

## v3.0.0-beta1 - 2019-06-24

This version contains many major breaking changes. Please read: https://docs.squidex.io/next/02-api-compatibility
>>>>>>> cc643acf

## v2.1.0 - 2019-06-22

### Features

* **Assets**: Parameter to prevent download in Browser.
* **Assets**: FTP asset store.
* **GraphQL**: Logging for field resolvers
* **GraphQL**: Performance optimizations for asset fields and references with DataLoader.
* **MongoDB**: Performance optimizations.
* **MongoDB**: Support for AWS DocumentDB.
* **Schemas**: Separator field.
* **Schemas**: Setting to prevent duplicate references.
* **UI**: Improved styling of DateTime editor.
* **UI**: Custom Editors: Provide all values.
* **UI**: Custom Editors: Provide context with user information and auth token.
* **UI**: Filter by status.
* **UI**: Dropdown field for references.
* **Users**: Email notifications when contributors is added.

### Bugfixes

* **Contents**: Fix for scheduled publishing.
* **GraphQL**: Fix query parameters for assets.
* **GraphQL**: Fix for duplicate field names in GraphQL.
* **GraphQL**: Fix for invalid field names.
* **Plans**: Fix when plans reset and extra events.
* **UI**: Unify slugify in Frontend and Backend.

## v2.0.5 - 2019-04-21

### Features

* **UI**: Sort content by clicking on the table header.

### Bugfixes

* **UI**: Fix publish button in content context menu.

## v2.0.4 - 2019-04-20

### Features

* **UI**: Link to go from a referenced content to the corresponding edit screen.
* **Contents**: Also query by items in array fields.

You can use the following syntax for array items:

    $filter=data/iv/hobbies/name eq 'Programming'

## v2.0.3 - 2019-04-19

### Bugfixes

* **UI**: Serveral essential bugfixes for radio buttons in Angular forms.

## v2.0.2 - 2019-04-16

### Bugfixes

* **Fulltext**: Workaround for a clustering bug that prevented the text indexer to run properly in cluster mode.
* **Fulltext**: Big performance improvement for text indexer.
* **Identity-Server**: Use special callback path for internal odic to not interfere with external oidc and Orleans Dashboard.

## v2.0.1 - 2019-04-06

### Bugfixes

* **Assets**: Fix the naming of assets that has changed since last version.
* **Assets**: Fix when overriding assets that do now exists.
* **Contents**: Fixed a bug that made the text indexer crash when an content was published that had no text.

### Features

* **Assets**: Introduces slugs for assets and the option to query assets by slugs.
* **Assets**: Dialogs to edit slugs.
* **UI**: Ability to host Squidex in a virtual directory.

### Breaking Changes

* This release sets the clustering mode to 'Development' which means it is turned off. This makes operations simpler for most users.

## v2.0.0 - 2018-04-01

### Features

* **UI**: Automatic generation of UI for rule actions.
* **Content**: Improved full text engine with `Lucene.NET`.
* **Server**: Plugin system.
* **Server**: Performance improvement for event handling.

The major feature of this release is the improved full text search. Content will be added to separate indices, which gives the following advantages:

* Each language is added to one field with individual stop words.
* Fuzzy search, e.g. `awsome~` to search for `awesome`.
* Search in one language only, e.g. `en:Home`

The full text index is populated in the background and it can therefore take a few seconds until you see the change. As ad admin you can restart the process in the admin section.

## v1.16.2 - 2019-03-16

### Bugfixes

* **UI**: Corrections for auto completions.
* **UI**: Correctly close onboarding tooltips.

## v1.16.1 - 2019-03-08

### Bugfixes

* **UI**: Multiple placeholders for interpolation.
* **UI**: Fix for button activation when adding rules.

## v1.16.0 - 2019-02-23

### Features

* **CLI**: New commands for schema synchronization.
* **UI**: Imroved validation messages.
* **UI**: Integrate CLI documentation to client UI.
* **UI**: Side by side view for content differences.
* **UI**: Drag and drop assets to markdown editor.
* **UI**: Drag and drop assets to rich text editor.
* **UI**: Copy assets from clipboard to asset views.
* **UI**: Copy assets from clipboard to markdown editor.
* **UI**: Copy assets from clipboard to rich text editor.
* **UI**: Performance improvements and refactoring of components.
* **Schemas**: New endpoint to synchronize schemas.
* **Server**: Log all requests for cloud version and provide endpoint to download logs.
* **Server**: Improved logging for http requests.
* **Rules**: Generate event and trigger when the app consumed almost all resources.

### Bugfixes

(Mostly due to UI refactoring :( )

* **UI**: Fixed custom editors.
* **UI**: Fixed disable state of restore button.
* **UI**: Fixes for addition button states.

## v1.15.0 - 2019-01-05

### Features

* **Rules**: Javascript conditions for rule triggers.
* **Rules**: Javascript formatting for rule actions.

## v1.14.0 - 2018-12-23

### Features

* **CLI**: Basic setup
* **CLI**: Export all Content
* **UI**: Edit asset tags and names in asset field.
* **UI**: Preview for SVG assets.
* **UI**: No stacked bars for API performance chart and a checkbox to toggle between stacked and non-stacked bars.
* **Users**: Invite users to an app even if they do not have an account yet.
* **Users**: Github authentication.
* **Client Library**: Integrated autogenerated management library.
* **Content**: Preview urls for schemas.
* **Content**: Button  to show all input fields for localized fields.
* **Scripting**: Access to user roles.

### Bugfixes

* **API**: Several bugfixes for the JSON API and Swagger
* **UI**: Fixed dependencies and sortable lists.
* **UI**: Fixed disabled state for custom field editors.
* **Permissions**: Fixed duplicate permissions.

### Refactorings

* *Improved build performance for the Frontend.
* *Migration to Angular7

## v1.13.0 - 2018-12-08

### Features

* **Contents**: Uniqueness validator.
* **Swagger**: Show needed permission in swagger definition.
* **UI**: Array fields: Clone items.
* **UI**: Array fields: Collapsed all items to make sorting measier.
* **UI**: Array fields: Buttons for sorting.
* **UI**: Drag indicators for drag and drop lists.
* **General**: New fine grained permission system.
* **General**: Custom roles.
* **Rules**: Cancel queued events.
* **Rules**: Publication id for medium action.

### Bugfixes

* **Backup**: Always make  the user, who restored an backup an owner.
* **Contents**: Implemented $search for Array fields.
* **UI**: Fixed for Edge browser.

### Refactorings

* Migration to `.NET Core 2.2`
* Migration to `ASP.NET Core 2.2`
* Migration to `ASP.NET Core` Health System
* Performance improvements in logging system.
* Performance improvements for json serialization.
* Unificiation of storage implementations.
* Custom JSON structures to replace `JSON.NET` with faster serializer at later point of time.

## v1.12.0 - 2018-11-06

### Features

* **Contents**: Comments for content items.
* **Contents**: Specify limits for max number of assets via options.
* **Assets**: Specify limits for max number of assets via options
* **UI**: List view for assets.
* **UI**: Reorder contents in references fields.

### Bugfixes

* **GraphQL**: Fix languages with region support.

Various small bugfixes for UI and API.

## v1.11.0 - 2018-09-24

### Features

* **API**: Correct handling of `If-None-Match` header to support caching.
* **Rules**: Major refactoring of action handlers to add new actions with less code.
* **Rules**: Twitter action to post status update.
* **Rules**: Prerender.io action to invalidate cache entries for SPA sites.
* **Contents**: Support IN-queries, like `fileName in ['Logo.jpg', 'Logo.png']`
* **UI**: Cloning content items.
* **UI**: Tag input in header to filter by tags when assigning assets to content.
* **Schemas**: Color picker as additional editor for string fields.
* **Statistics**: Report api usage and performance per client.

### Bugfixes

* **Clustering / Orleans**: Fixed correct serialization of exceptions, e.g. as validation errors.
* **Backups**: Always assign the user who started the restore operation as Owner to the app.
* **UI**: Reset name when a asset or content query is saved.
* **UI**: Disable spellchecking for tag editor.

## v1.10.0 - 2018-08-29

### Featues

* **Contents**: Introduce `X-Unpublished` header to also get unpublished content.
* **UI**: General feature to store UI settings.
* **UI**: Save content queries.
* **UI**: Save assets queries.
* **GraphQL**: Endpoint to run multiple queries in parallel with a single request.

## v1.9.0 - 2018-08-19

### Features

* **Scripting**: Override for the slugify method to use single line characters when replacing diacritics.
* **Docker**: Smaller image size.

## v1.8.0 - 2018-06-30

### Features

* **Schemas**: Singleton schemas (can only have single content)

### Bugfixes

* **UI**: Nested fields got wrong ids and names and could not be saved.
* **Content**: Ensure that the content api returns content in correct order when querying by ids.

## v1.7.0 - 2018-06-25

* Migration to .NET Core 2.1

## v1.6.2 - 2018-06-23

### Features

* **UI**: Better sortable with improved UX.
* **Migration**: Increased performance.
* **Migration**: Disable event handlers during migration.

### Bugfixes

* **Schemas**: Invariant name handling for field names.

## v1.6.1 - 2018-06-22

### Bugfixes

* **MongoDB**: Fixed date time handling.

## v1.6.0 - 2018-06-07

### Features

* **Schemas**: Nested Schemas.
* **UI**: Migration to RxJS6.
* **UI**: Migration to Angular6.

## v1.5.0 - 2018-05-20

### Bugfixes

* **UI**: Fixed the pattern selector in field editor.

### Features

* **Content**: Allow to save content updates as draft.
* **Schemas**: Create folders to group schemas.
* **UI**: Increased the search input.
* **UI**: Plugin system for content editors.

## v1.4.1 - 2018-05-02

### Bugfixes

* **Orleans**: Remove orleans dashboard from 8080.

## v1.4.0 - 2018-05-02

### Features

* **UI**: Big refactorings and UI improvements.
* **Actions**: New log formatter with placeholder for user infos.
* **Actions**: Azure Queue action.
* **Actions**: Algolia action.
* **Actions**: Fastly action.
* **Backup**: Backup all your data to an archive.

## v1.3.0 - 2018-02-17

### Features

* **Actions**: ElasticSearch action.

### Refactorings

* **DomainObjects**: Refactored domain objects to be ready for Orleans.

## v1.2.0 - 2018-02-10

### Features

* **EventStore**: Event metadata are stored as json objects in MongoDB now and you cacn query by metadata.
* **Content**: Updated to state can be scheduled, e.g. to publish them.

> This releases will run a migration, which might take a while and also effects the events. We recommend to make a backup first.

## v1.1.7 - 2018-02-06

### Bugfixes

* **UI**: Checkbox style fixed.

## v1.1.6 - 2018-02-06

### Features

* **Rules**: Allow content triggers to catch all content events.
* **Rules**: Ensure that the events for an aggregate are handled sequentially.
* **UI**: History stream in the dashboard.
* **UI**: Better UI for apps overview.
* **Apps**: Added a ready to use blog sample.

### Bugfixes

* **UI**: History UI was throwing an exception when a user was referenced in the message.
* **UI**: A lot of style fixes. 

## v1.1.5 - 2018-02-03

### Features

* **Content**: Slugify function for custom scripts.

### Bugfixes

* **Migration**: Assets and schemas were not removed before recreation.
* **Content**: OData queries only worked for data fields.
* **Assets**: OData queries did not work at all and included too many fields (e.g. AppId, Id).

## v1.1.4 - 2018-02-03

### Features

* **Login**: Consent screen to inform the user about privacy policies.

## v1.1.3 - 2018-02-03

### Features

* **Rules**: Trigger when asset has changed
* **Rules**: Action to purge cache items in fastly
* **Rules**: Action to push events to Azure storage queues.

### Bugfixes

* **Rules**: Layout fixes.

### Refactorings

* Freeze action, triggers and field properties using Fody.
* Fetch derived types automatically for Swagger generation.

## v1.1.2 - 2018-01-31

### Features

* **Assets**: OData support, except full text search (`$search`)
* **Rules**: Slack action
* **Rules**: Algolia action

### Bugixes

* **Rules**: Color corrections for actions. 

### Breaking Changes

* Asset structure has changed: Migration will update the ocllection automatically.
* Asset endpoint:
    * `take` query parameter renamed to `$top`  for OData compatibility.
    * `skip` query parameter renamed to `$skip` for OData compatibility.
    * `query` query parameter replaced with OData. Use `$query=contains(fileName, 'MyQuery')` instead.<|MERGE_RESOLUTION|>--- conflicted
+++ resolved
@@ -1,37 +1,24 @@
 # Changelog
 
-<<<<<<< HEAD
-## v3.0-beta1 - 2019-06-24
+## v3.0.0-beta2 - 2019-06-29
+
+### Features
+
+* **Content**: Editor for custom workflows.
+
+## v2.2.0 - 2019-06-29
+
+### Features
+
+* **Login**: Redirect to authentication provider automatically if only one provider is active.
+
+### Bugfixes
+
+* **GraphQL**: Fix a bug in styles that prevented to autocomplete to show properly
+
+## v3.0.0-beta1 - 2019-06-24
 
 This version contains many major breaking changes. Please read: https://docs.squidex.io/next/02-api-compatibility
-
-## Features 
-
-* **Contents**: Abstraction for content workflows.
-* **API**: Hateaos implementation
-* **API**: Full responseo of the resulting resource after PUT and POST.
-* **UI**: Show correct elements based o npermissions.
-=======
-## v3.0.0-beta2 - 2019-06-29
-
-### Features
-
-* **Content**: Editor for custom workflows.
-
-## v2.2.0 - 2019-06-29
-
-### Features
-
-* **Login**: Redirect to authentication provider automatically if only one provider is active.
-
-### Bugfixes
-
-* **GraphQL**: Fix a bug in styles that prevented to autocomplete to show properly
-
-## v3.0.0-beta1 - 2019-06-24
-
-This version contains many major breaking changes. Please read: https://docs.squidex.io/next/02-api-compatibility
->>>>>>> cc643acf
 
 ## v2.1.0 - 2019-06-22
 
