<<<<<<< HEAD
<div class="assets-container" [class.disabled]="snapshot.isDisabled" (paste)="pasteFiles($event)" tabindex="1000">
=======
<div class="assets-container" [class.disabled]="isDisabled" (sqxFileDrop)="addFiles($event)" tabindex="1000">
>>>>>>> 1cd04db3
    <div class="header list">
        <div class="row no-gutters">
            <div class="col">
                <div class="drop-area align-items-center" (click)="assetsDialog.show()" (sqxFileDrop)="addFiles($event)">
                    Drop files or click here to add assets.
                </div>
            </div>
            <div class="col-auto pl-1">
                <div class="btn-group">
                    <button type="button" class="btn btn-secondary btn-toggle" [class.btn-primary]="snapshot.isListView" [disabled]="snapshot.isListView" (click)="changeView(true)">
                        <i class="icon-list"></i>
                    </button>
                    <button type="button" class="btn btn-secondary btn-toggle" [class.btn-primary]="!snapshot.isListView" [disabled]="!snapshot.isListView" (click)="changeView(false)">
                        <i class="icon-grid"></i>
                    </button>
                </div>
            </div>
        </div>
    </div>

    <div class="body">
        <ng-container *ngIf="!snapshot.isListView; else listTemplate">
            <div class="row no-gutters">
                <sqx-asset *ngFor="let file of snapshot.assetFiles" [initFile]="file" 
                    (failed)="removeLoadingAsset(file)" (loaded)="addAsset(file, $event)">
                </sqx-asset>
                <sqx-asset *ngFor="let asset of snapshot.assets; trackBy: trackByAsset" [asset]="asset" removeMode="true"
                    (updated)="notifyOthers($event)" (removing)="removeLoadedAsset($event)">
                </sqx-asset>
            </div>
        </ng-container>
    
        <ng-template #listTemplate>
            <div class="list-view">
                <sqx-asset *ngFor="let file of snapshot.assetFiles" [initFile]="file"
                    [isListView]="true" (failed)="removeLoadingAsset(file)" (loaded)="addAsset(file, $event)">
                </sqx-asset>
                
                <div
                    [sqxSortModel]="snapshot.assets.values"
                    (sqxSorted)="sortAssets($event)">
                    <div *ngFor="let asset of snapshot.assets; trackBy: trackByAsset">
                        <sqx-asset [asset]="asset" removeMode="true" [isListView]="true"
                            (updated)="notifyOthers($event)" (removing)="removeLoadedAsset($event)">
                        </sqx-asset>
                    </div>
                </div>
            </div>
        </ng-template>
    </div>
</div>

<ng-container *sqxModalView="assetsDialog;onRoot:true;closeAuto:false">
    <sqx-assets-selector (selected)="selectAssets($event)"></sqx-assets-selector>
</ng-container><|MERGE_RESOLUTION|>--- conflicted
+++ resolved
@@ -1,8 +1,5 @@
-<<<<<<< HEAD
-<div class="assets-container" [class.disabled]="snapshot.isDisabled" (paste)="pasteFiles($event)" tabindex="1000">
-=======
-<div class="assets-container" [class.disabled]="isDisabled" (sqxFileDrop)="addFiles($event)" tabindex="1000">
->>>>>>> 1cd04db3
+
+<div class="assets-container" [class.disabled]="snapshot.isDisabled" (sqxFileDrop)="addFiles($event)" tabindex="1000">
     <div class="header list">
         <div class="row no-gutters">
             <div class="col">
