--- conflicted
+++ resolved
@@ -159,20 +159,14 @@
         {
             Guard.NotNull(context, nameof(context));
 
-<<<<<<< HEAD
             if (q == null)
             {
                 return EmptyAssets;
             }
-=======
-            q = await queryParser.ParseAsync(context, q);
-
-            var assets = await assetRepository.QueryAsync(context.App.Id, parentId, q);
->>>>>>> 524c3aa4
-
-            using (Profiler.TraceMethod<AssetQueryService>())
-            {
-                q = await queryParser.ParseQueryAsync(context, q);
+
+            using (Profiler.TraceMethod<AssetQueryService>())
+            {
+                q = await queryParser.ParseAsync(context, q);
 
                 var assets = await assetRepository.QueryAsync(context.App.Id, parentId, q);
 
