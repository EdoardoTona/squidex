﻿// ==========================================================================
//  Squidex Headless CMS
// ==========================================================================
//  Copyright (c) Squidex UG (haftungsbeschränkt)
//  All rights reserved. Licensed under the MIT license.
// ==========================================================================

using System.Collections.Generic;
using System.Linq;
using System.Threading.Tasks;
using FakeItEasy;
using Squidex.Domain.Apps.Entities.Assets.Repositories;
using Squidex.Domain.Apps.Entities.TestHelpers;
using Squidex.Infrastructure;
using Squidex.Infrastructure.Reflection;
using Xunit;

namespace Squidex.Domain.Apps.Entities.Assets.Queries
{
    public class AssetQueryServiceTests
    {
        private readonly IAssetEnricher assetEnricher = A.Fake<IAssetEnricher>();
        private readonly IAssetRepository assetRepository = A.Fake<IAssetRepository>();
        private readonly IAssetLoader assetLoader = A.Fake<IAssetLoader>();
        private readonly IAssetFolderRepository assetFolderRepository = A.Fake<IAssetFolderRepository>();
        private readonly NamedId<DomainId> appId = NamedId.Of(DomainId.NewGuid(), "my-app");
        private readonly Context requestContext;
        private readonly AssetQueryParser queryParser = A.Fake<AssetQueryParser>();
        private readonly AssetQueryService sut;

        public AssetQueryServiceTests()
        {
            requestContext = new Context(Mocks.FrontendUser(), Mocks.App(appId));

<<<<<<< HEAD
            SetupEnricher();

            A.CallTo(() => queryParser.ParseQueryAsync(requestContext, A<Q>._))
=======
            A.CallTo(() => queryParser.ParseAsync(requestContext, A<Q>._))
>>>>>>> 524c3aa4
                .ReturnsLazily(c => Task.FromResult(c.GetArgument<Q>(1)!));

            sut = new AssetQueryService(assetEnricher, assetRepository, assetLoader, assetFolderRepository, queryParser);
        }

        [Fact]
        public async Task Should_find_asset_by_slug_and_enrich_it()
        {
            var asset = CreateAsset(DomainId.NewGuid());

            A.CallTo(() => assetRepository.FindAssetBySlugAsync(appId.Id, "slug"))
                .Returns(asset);

            var result = await sut.FindBySlugAsync(requestContext, "slug");

            AssertAsset(asset, result);
        }

        [Fact]
        public async Task Should_return_null_if_asset_by_slug_cannot_be_found()
        {
            var asset = CreateAsset(DomainId.NewGuid());

            A.CallTo(() => assetRepository.FindAssetBySlugAsync(appId.Id, "slug"))
                .Returns(Task.FromResult<IAssetEntity?>(null));

            var result = await sut.FindBySlugAsync(requestContext, "slug");

            Assert.Null(result);
        }

        [Fact]
        public async Task Should_find_asset_by_id_and_enrich_it()
        {
            var asset = CreateAsset(DomainId.NewGuid());

            A.CallTo(() => assetRepository.FindAssetAsync(appId.Id, asset.Id))
                .Returns(asset);

            var result = await sut.FindAsync(requestContext, asset.Id);

            AssertAsset(asset, result);
        }

        [Fact]
        public async Task Should_return_null_if_asset_by_id_cannot_be_found()
        {
            var asset = CreateAsset(DomainId.NewGuid());

            A.CallTo(() => assetRepository.FindAssetAsync(appId.Id, asset.Id))
                .Returns(Task.FromResult<IAssetEntity?>(null));

            var result = await sut.FindAsync(requestContext, asset.Id);

            Assert.Null(result);
        }

        [Fact]
        public async Task Should_find_asset_by_id_and_version_and_enrich_it()
        {
            var asset = CreateAsset(DomainId.NewGuid());

            A.CallTo(() => assetLoader.GetAsync(appId.Id, asset.Id, 2))
                .Returns(asset);

            var result = await sut.FindAsync(requestContext, asset.Id, 2);

            AssertAsset(asset, result);
        }

        [Fact]
        public async Task Should_return_null_if_asset_by_id_and_version_cannot_be_found()
        {
            var asset = CreateAsset(DomainId.NewGuid());

            A.CallTo(() => assetLoader.GetAsync(appId.Id, asset.Id, 2))
                .Returns(Task.FromResult<IAssetEntity?>(null));

            var result = await sut.FindAsync(requestContext, asset.Id, 2);

            Assert.Null(result);
        }

        [Fact]
        public async Task Should_find_global_asset_by_id_and_enrich_it()
        {
            var asset = CreateAsset(DomainId.NewGuid());

            A.CallTo(() => assetRepository.FindAssetAsync(asset.Id))
                .Returns(asset);

            var result = await sut.FindGlobalAsync(requestContext, asset.Id);

            AssertAsset(asset, result);
        }

        [Fact]
        public async Task Should_return_null_if_global_asset_by_id_cannot_be_found()
        {
            var asset = CreateAsset(DomainId.NewGuid());

            A.CallTo(() => assetRepository.FindAssetAsync(asset.Id))
                .Returns(Task.FromResult<IAssetEntity?>(null));

            var result = await sut.FindGlobalAsync(requestContext, asset.Id);

            Assert.Null(result);
        }

        [Fact]
        public async Task Should_find_assets_by_hash_and_and_enrich_it()
        {
            var asset = CreateAsset(DomainId.NewGuid());

            A.CallTo(() => assetRepository.FindAssetByHashAsync(appId.Id, "hash", "name", 123))
                .Returns(asset);

            var result = await sut.FindByHashAsync(requestContext, "hash", "name", 123);

            AssertAsset(asset, result);
        }

        [Fact]
        public async Task Should_return_null_if_asset_by_hash_cannot_be_found()
        {
            var asset = CreateAsset(DomainId.NewGuid());

            A.CallTo(() => assetRepository.FindAssetByHashAsync(appId.Id, "hash", "name", 123))
                .Returns(Task.FromResult<IAssetEntity?>(null));

            var result = await sut.FindByHashAsync(requestContext, "hash", "name", 123);

            Assert.Null(result);
        }

        [Fact]
        public async Task Should_query_assets_and_enrich_it()
        {
            var asset1 = CreateAsset(DomainId.NewGuid());
            var asset2 = CreateAsset(DomainId.NewGuid());

            var parentId = DomainId.NewGuid();

            var q = Q.Empty.WithODataQuery("fileName eq 'Name'");

            A.CallTo(() => assetRepository.QueryAsync(appId.Id, parentId, q))
                .Returns(ResultList.CreateFrom(8, asset1, asset2));

            var result = await sut.QueryAsync(requestContext, parentId, q);

            Assert.Equal(8, result.Total);

            AssertAsset(asset1, result[0]);
            AssertAsset(asset2, result[1]);
        }

        [Fact]
        public async Task Should_query_asset_folders()
        {
            var parentId = DomainId.NewGuid();

            var assetFolders = ResultList.CreateFrom<IAssetFolderEntity>(10);

            A.CallTo(() => assetFolderRepository.QueryAsync(appId.Id, parentId))
                .Returns(assetFolders);

            var result = await sut.QueryAssetFoldersAsync(requestContext, parentId);

            Assert.Same(assetFolders, result);
        }

        [Fact]
        public async Task Should_find_asset_folder_with_path()
        {
            var folderId1 = DomainId.NewGuid();
            var folder1 = CreateFolder(folderId1);

            A.CallTo(() => assetFolderRepository.FindAssetFolderAsync(appId.Id, folderId1))
                .Returns(folder1);

            var result = await sut.FindAssetFolderAsync(appId.Id, folderId1);

            Assert.Equal(result, new[] { folder1 });
        }

        [Fact]
        public async Task Should_resolve_folder_path_from_child()
        {
            var folderId1 = DomainId.NewGuid();
            var folderId2 = DomainId.NewGuid();
            var folderId3 = DomainId.NewGuid();

            var folder1 = CreateFolder(folderId1);
            var folder2 = CreateFolder(folderId2, folderId1);
            var folder3 = CreateFolder(folderId3, folderId2);

            A.CallTo(() => assetFolderRepository.FindAssetFolderAsync(appId.Id, folderId1))
                .Returns(folder1);

            A.CallTo(() => assetFolderRepository.FindAssetFolderAsync(appId.Id, folderId2))
                .Returns(folder2);

            A.CallTo(() => assetFolderRepository.FindAssetFolderAsync(appId.Id, folderId3))
                .Returns(folder3);

            var result = await sut.FindAssetFolderAsync(appId.Id, folderId3);

            Assert.Equal(result, new[] { folder1, folder2, folder3 });
        }

        [Fact]
        public async Task Should_not_resolve_folder_path_if_root_not_found()
        {
            var folderId1 = DomainId.NewGuid();

            A.CallTo(() => assetFolderRepository.FindAssetFolderAsync(appId.Id, folderId1))
                .Returns(Task.FromResult<IAssetFolderEntity?>(null));

            var result = await sut.FindAssetFolderAsync(appId.Id, folderId1);

            Assert.Empty(result);
        }

        [Fact]
        public async Task Should_not_resolve_folder_path_if_parent_of_child_not_found()
        {
            var folderId1 = DomainId.NewGuid();
            var folderId2 = DomainId.NewGuid();

            var folder1 = CreateFolder(folderId1);
            var folder2 = CreateFolder(folderId2, folderId1);

            A.CallTo(() => assetFolderRepository.FindAssetFolderAsync(appId.Id, folderId1))
                .Returns(Task.FromResult<IAssetFolderEntity?>(null));

            A.CallTo(() => assetFolderRepository.FindAssetFolderAsync(appId.Id, folderId2))
                .Returns(folder2);

            var result = await sut.FindAssetFolderAsync(appId.Id, folderId2);

            Assert.Empty(result);
        }

        [Fact]
        public async Task Should_not_resolve_folder_path_if_recursion_detected()
        {
            var folderId1 = DomainId.NewGuid();
            var folderId2 = DomainId.NewGuid();

            var folder1 = CreateFolder(folderId1, folderId2);
            var folder2 = CreateFolder(folderId2, folderId1);

            A.CallTo(() => assetFolderRepository.FindAssetFolderAsync(appId.Id, folderId1))
                .Returns(Task.FromResult<IAssetFolderEntity?>(null));

            A.CallTo(() => assetFolderRepository.FindAssetFolderAsync(appId.Id, folderId2))
                .Returns(folder2);

            var result = await sut.FindAssetFolderAsync(appId.Id, folderId2);

            Assert.Empty(result);
        }

        private static void AssertAsset(IAssetEntity source, IEnrichedAssetEntity? result)
        {
            Assert.NotNull(result);
            Assert.NotSame(source, result);
            Assert.Equal(source.AssetId, result?.AssetId);
        }

        private static IAssetFolderEntity CreateFolder(DomainId id, DomainId parentId = default)
        {
            var assetFolder = A.Fake<IAssetFolderEntity>();

            A.CallTo(() => assetFolder.Id).Returns(id);
            A.CallTo(() => assetFolder.ParentId).Returns(parentId);

            return assetFolder;
        }

        private static AssetEntity CreateAsset(DomainId id)
        {
            return new AssetEntity { Id = id };
        }

        private void SetupEnricher()
        {
            A.CallTo(() => assetEnricher.EnrichAsync(A<IEnumerable<IAssetEntity>>._, A<Context>._))
                .ReturnsLazily(x =>
                {
                    var input = x.GetArgument<IEnumerable<IAssetEntity>>(0)!;

                    return Task.FromResult<IReadOnlyList<IEnrichedAssetEntity>>(input.Select(c => SimpleMapper.Map(c, new AssetEntity())).ToList());
                });
        }
    }
}<|MERGE_RESOLUTION|>--- conflicted
+++ resolved
@@ -32,13 +32,9 @@
         {
             requestContext = new Context(Mocks.FrontendUser(), Mocks.App(appId));
 
-<<<<<<< HEAD
             SetupEnricher();
 
-            A.CallTo(() => queryParser.ParseQueryAsync(requestContext, A<Q>._))
-=======
             A.CallTo(() => queryParser.ParseAsync(requestContext, A<Q>._))
->>>>>>> 524c3aa4
                 .ReturnsLazily(c => Task.FromResult(c.GetArgument<Q>(1)!));
 
             sut = new AssetQueryService(assetEnricher, assetRepository, assetLoader, assetFolderRepository, queryParser);
