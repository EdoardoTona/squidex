﻿// ==========================================================================
//  Squidex Headless CMS
// ==========================================================================
//  Copyright (c) Squidex UG (haftungsbeschraenkt)
//  All rights reserved. Licensed under the MIT license.
// ==========================================================================

using System.Collections.Generic;
using System.Threading.Tasks;
using Squidex.Infrastructure;
using Squidex.Infrastructure.Security;

namespace Squidex.Domain.Apps.Entities.Apps.Indexes
{
    public interface IAppsIndex
    {
        Task<List<DomainId>> GetIdsAsync();

        Task<List<IAppEntity>> GetAppsAsync();

        Task<List<IAppEntity>> GetAppsForUserAsync(string userId, PermissionSet permissions);

        Task<IAppEntity?> GetAppByNameAsync(string name, bool canCache);

<<<<<<< HEAD
        Task<IAppEntity?> GetAppAsync(DomainId appId);
=======
        Task<IAppEntity?> GetAppAsync(Guid appId, bool canCache);
>>>>>>> 50747db3

        Task<string?> ReserveAsync(DomainId id, string name);

        Task<bool> AddAsync(string? token);

        Task RemoveReservationAsync(string? token);

        Task RebuildByContributorsAsync(string contributorId, HashSet<DomainId> apps);

        Task RebuildAsync(Dictionary<string, DomainId> apps);

        Task RebuildByContributorsAsync(DomainId appId, HashSet<string> contributors);
    }
}<|MERGE_RESOLUTION|>--- conflicted
+++ resolved
@@ -22,11 +22,7 @@
 
         Task<IAppEntity?> GetAppByNameAsync(string name, bool canCache);
 
-<<<<<<< HEAD
-        Task<IAppEntity?> GetAppAsync(DomainId appId);
-=======
-        Task<IAppEntity?> GetAppAsync(Guid appId, bool canCache);
->>>>>>> 50747db3
+        Task<IAppEntity?> GetAppAsync(DomainId appId, bool canCache);
 
         Task<string?> ReserveAsync(DomainId id, string name);
 
