<<<<<<< HEAD
<div #container class="drop-container">
    <div #inner [class.fullscreen]="snapshot.isFullscreen">
=======
<div #container class="drop-container" (sqxFileDrop)="insertFiles($event)" [onlyImages]="true">
    <div #inner [class.fullscreen]="isFullscreen">
>>>>>>> 1cd04db3
        <textarea class="form-control" #editor></textarea>
    </div>
</div>

<ng-container *sqxModalView="assetsDialog;onRoot:true;closeAuto:false">
    <sqx-assets-selector (selected)="insertAssets($event)"></sqx-assets-selector>
</ng-container><|MERGE_RESOLUTION|>--- conflicted
+++ resolved
@@ -1,10 +1,5 @@
-<<<<<<< HEAD
-<div #container class="drop-container">
+<div #container class="drop-container" (sqxFileDrop)="insertFiles($event)" [onlyImages]="true">
     <div #inner [class.fullscreen]="snapshot.isFullscreen">
-=======
-<div #container class="drop-container" (sqxFileDrop)="insertFiles($event)" [onlyImages]="true">
-    <div #inner [class.fullscreen]="isFullscreen">
->>>>>>> 1cd04db3
         <textarea class="form-control" #editor></textarea>
     </div>
 </div>
