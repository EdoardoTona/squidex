--- conflicted
+++ resolved
@@ -66,27 +66,10 @@
     }
 
     public ngOnInit() {
-<<<<<<< HEAD
-        this.contentCreatedSubscription =
-            this.ctx.bus.of(ContentCreated)
-                .subscribe(message => {
-                    this.contentItems = this.contentItems.pushFront(message.content);
-                    this.contentsPager = this.contentsPager.incrementCount();
-                });
-
-        this.contentUpdatedSubscription =
-            this.ctx.bus.of(ContentUpdated)
-                .subscribe(message => {
-                    this.contentItems = this.contentItems.replaceBy('id', message.content);
-                });
-
-        const routeData = allData(this.ctx.route);
-=======
         this.selectedSchemaSubscription =
             this.schemasState.selectedSchema
                 .subscribe(schema => {
                     this.resetSelection();
->>>>>>> 6df6572e
 
                     this.schema = schema!;
 
@@ -116,7 +99,7 @@
     }
 
     public publishSelected(scheduled: boolean) {
-        this.changeContentItems(this.s(c => c.status !== 'Published'), 'Publish', false);
+        this.changeContentItems(this.select(c => c.status !== 'Published'), 'Publish', false);
     }
 
     public unpublish(content: ContentDto) {
@@ -124,7 +107,7 @@
     }
 
     public unpublishSelected(scheduled: boolean) {
-        this.changeContentItems(this.s(c => c.status === 'Published'), 'Unpublish', false);
+        this.changeContentItems(this.select(c => c.status === 'Published'), 'Unpublish', false);
     }
 
     public archive(content: ContentDto) {
@@ -132,7 +115,7 @@
     }
 
     public archiveSelected(scheduled: boolean) {
-        this.changeContentItems(this.s(), 'Archive', true);
+        this.changeContentItems(this.select(), 'Archive', true);
     }
 
     public restore(content: ContentDto) {
@@ -140,7 +123,7 @@
     }
 
     public restoreSelected(scheduled: boolean) {
-        this.changeContentItems(this.s(), 'Restore', true);
+        this.changeContentItems(this.select(), 'Restore', true);
     }
 
     private changeContentItems(contents: ContentDto[], action: string, reload: boolean) {
@@ -161,7 +144,7 @@
     public deleteSelected() {
         this.resetSelection();
 
-        this.contentsState.delete(this.s()).onErrorResumeNext().subscribe();
+        this.contentsState.delete(this.select()).onErrorResumeNext().subscribe();
     }
 
     public delete(content: ContentDto) {
@@ -239,7 +222,7 @@
         return content.id;
     }
 
-    private s(predicate?: (content: ContentDto) => boolean) {
+    private select(predicate?: (content: ContentDto) => boolean) {
         return this.contentsState.snapshot.contents.values.filter(c => this.selectedItems[c.id] && (!predicate || predicate(c)));
     }
 
