--- conflicted
+++ resolved
@@ -24,19 +24,13 @@
 
         string AssetContent(NamedId<DomainId> appId, string idOrSlug);
 
-        string BackupsUI(NamedId<DomainId> appId);
-
-        string ClientsUI(NamedId<DomainId> appId);
-
-<<<<<<< HEAD
-        string ContentsUI(NamedId<DomainId> appId);
-=======
         string AssetContentBase();
 
         string AssetContentBase(string appName);
 
-        string BackupsUI(NamedId<Guid> appId);
->>>>>>> 2758a564
+        string BackupsUI(NamedId<DomainId> appId);
+
+        string ClientsUI(NamedId<DomainId> appId);
 
         string ContentsUI(NamedId<DomainId> appId, NamedId<DomainId> schemaId);
 
