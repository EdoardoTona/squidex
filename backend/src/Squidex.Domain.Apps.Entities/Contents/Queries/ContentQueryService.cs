﻿// ==========================================================================
//  Squidex Headless CMS
// ==========================================================================
//  Copyright (c) Squidex UG (haftungsbeschränkt)
//  All rights reserved. Licensed under the MIT license.
// ==========================================================================

using System;
using System.Collections.Generic;
using System.Linq;
using System.Threading.Tasks;
using Squidex.Domain.Apps.Entities.Contents.Repositories;
using Squidex.Domain.Apps.Entities.Schemas;
using Squidex.Infrastructure;
using Squidex.Infrastructure.Log;
using Squidex.Infrastructure.Queries;
using Squidex.Shared;

#pragma warning disable RECS0147

namespace Squidex.Domain.Apps.Entities.Contents.Queries
{
    public sealed class ContentQueryService : IContentQueryService
    {
        private static readonly IResultList<IEnrichedContentEntity> EmptyContents = ResultList.CreateFrom<IEnrichedContentEntity>(0);
        private readonly IAppProvider appProvider;
        private readonly IContentEnricher contentEnricher;
        private readonly IContentRepository contentRepository;
        private readonly IContentLoader contentVersionLoader;
        private readonly ContentQueryParser queryParser;

        public ContentQueryService(
            IAppProvider appProvider,
            IContentEnricher contentEnricher,
            IContentRepository contentRepository,
            IContentLoader contentVersionLoader,
            ContentQueryParser queryParser)
        {
            Guard.NotNull(appProvider, nameof(appProvider));
            Guard.NotNull(contentEnricher, nameof(contentEnricher));
            Guard.NotNull(contentRepository, nameof(contentRepository));
            Guard.NotNull(contentVersionLoader, nameof(contentVersionLoader));
            Guard.NotNull(queryParser, nameof(queryParser));

            this.appProvider = appProvider;
            this.contentEnricher = contentEnricher;
            this.contentRepository = contentRepository;
            this.contentVersionLoader = contentVersionLoader;
            this.queryParser = queryParser;
            this.queryParser = queryParser;
        }

        public async Task<IEnrichedContentEntity> FindContentAsync(Context context, string schemaIdOrName, DomainId id, long version = -1)
        {
            Guard.NotNull(context, nameof(context));

            var schema = await GetSchemaOrThrowAsync(context, schemaIdOrName);

            CheckPermission(context, schema);

            using (Profiler.TraceMethod<ContentQueryService>())
            {
                IContentEntity? content;

                if (version > EtagVersion.Empty)
                {
                    content = await FindByVersionAsync(context, id, version);
                }
                else
                {
                    content = await FindCoreAsync(context, id, schema);
                }

                if (content == null || content.SchemaId.Id != schema.Id)
                {
                    throw new DomainObjectNotFoundException(id.ToString(), typeof(IContentEntity));
                }

                return await TransformAsync(context, content);
            }
        }

        public async Task<IResultList<IEnrichedContentEntity>> QueryAsync(Context context, string schemaIdOrName, Q query)
        {
            Guard.NotNull(context, nameof(context));

            var schema = await GetSchemaOrThrowAsync(context, schemaIdOrName);

            CheckPermission(context, schema);

            using (Profiler.TraceMethod<ContentQueryService>())
            {
                IResultList<IContentEntity> contents;

                if (query.Ids != null && query.Ids.Count > 0)
                {
                    contents = await QueryByIdsAsync(context, schema, query);
                }
                else
                {
                    contents = await QueryByQueryAsync(context, schema, query);
                }

                return await TransformAsync(context, contents);
            }
        }

        public async Task<IResultList<IEnrichedContentEntity>> QueryAsync(Context context, IReadOnlyList<DomainId> ids)
        {
            Guard.NotNull(context, nameof(context));

            using (Profiler.TraceMethod<ContentQueryService>())
            {
                if (ids == null || ids.Count == 0)
                {
                    return EmptyContents;
                }

                var contents = await QueryCoreAsync(context, ids);

                var filtered =
                    contents
                        .GroupBy(x => x.Schema.Id)
                        .Select(g => FilterContents(g, context))
                        .SelectMany(c => c);

                var results = await TransformCoreAsync(context, filtered);

                return ResultList.Create(results.Count, results.SortList(x => x.Id, ids));
            }
        }

        private async Task<IResultList<IEnrichedContentEntity>> TransformAsync(Context context, IResultList<IContentEntity> contents)
        {
            var transformed = await TransformCoreAsync(context, contents);

            return ResultList.Create(contents.Total, transformed);
        }

        private async Task<IEnrichedContentEntity> TransformAsync(Context context, IContentEntity content)
        {
            var transformed = await TransformCoreAsync(context, Enumerable.Repeat(content, 1));

            return transformed[0];
        }

        private async Task<IReadOnlyList<IEnrichedContentEntity>> TransformCoreAsync(Context context, IEnumerable<IContentEntity> contents)
        {
            using (Profiler.TraceMethod<ContentQueryService>())
            {
                return await contentEnricher.EnrichAsync(contents, context);
            }
        }

        public async Task<ISchemaEntity> GetSchemaOrThrowAsync(Context context, string schemaIdOrName)
        {
            ISchemaEntity? schema = null;

<<<<<<< HEAD
            if (Guid.TryParse(schemaIdOrName, out var guid))
            {
                schema = await appProvider.GetSchemaAsync(context.App.Id, guid);
=======
            var canCache = !context.IsFrontendClient;

            if (Guid.TryParse(schemaIdOrName, out var id))
            {
                schema = await appProvider.GetSchemaAsync(context.App.Id, id, false, canCache);
>>>>>>> 50747db3
            }

            if (schema == null)
            {
                schema = await appProvider.GetSchemaAsync(context.App.Id, schemaIdOrName, canCache);
            }

            if (schema == null)
            {
                throw new DomainObjectNotFoundException(schemaIdOrName, typeof(ISchemaEntity));
            }

            return schema;
        }

        private static void CheckPermission(Context context, params ISchemaEntity[] schemas)
        {
            foreach (var schema in schemas)
            {
                if (!HasPermission(context, schema))
                {
                    throw new DomainForbiddenException("You do not have permission for this schema.");
                }
            }
        }

        private static IEnumerable<IContentEntity> FilterContents(IGrouping<DomainId, (IContentEntity Content, ISchemaEntity Schema)> group, Context context)
        {
            var schema = group.First().Schema;

            if (HasPermission(context, schema))
            {
                return group.Select(x => x.Content);
            }
            else
            {
                return Enumerable.Empty<IContentEntity>();
            }
        }

        private static bool HasPermission(Context context, ISchemaEntity schema)
        {
            var permission = Permissions.ForApp(Permissions.AppContentsRead, schema.AppId.Name, schema.SchemaDef.Name);

            return context.Permissions.Allows(permission);
        }

        private async Task<IResultList<IContentEntity>> QueryByQueryAsync(Context context, ISchemaEntity schema, Q query)
        {
            var parsedQuery = await queryParser.ParseQueryAsync(context, schema, query);

            return await QueryCoreAsync(context, schema, parsedQuery);
        }

        private async Task<IResultList<IContentEntity>> QueryByIdsAsync(Context context, ISchemaEntity schema, Q query)
        {
            var contents = await QueryCoreAsync(context, schema, query.Ids.ToHashSet());

            return contents.SortSet(x => x.Id, query.Ids);
        }

        private Task<List<(IContentEntity Content, ISchemaEntity Schema)>> QueryCoreAsync(Context context, IReadOnlyList<DomainId> ids)
        {
            return contentRepository.QueryAsync(context.App, new HashSet<DomainId>(ids), context.Scope());
        }

        private Task<IResultList<IContentEntity>> QueryCoreAsync(Context context, ISchemaEntity schema, ClrQuery query)
        {
            return contentRepository.QueryAsync(context.App, schema, query, context.Scope());
        }

        private Task<IResultList<IContentEntity>> QueryCoreAsync(Context context, ISchemaEntity schema, HashSet<DomainId> ids)
        {
            return contentRepository.QueryAsync(context.App, schema, ids, context.Scope());
        }

        private Task<IContentEntity?> FindCoreAsync(Context context, DomainId id, ISchemaEntity schema)
        {
            return contentRepository.FindContentAsync(context.App, schema, id, context.Scope());
        }

        private Task<IContentEntity> FindByVersionAsync(Context context, DomainId id, long version)
        {
            return contentVersionLoader.GetAsync(context.App.Id, id, version);
        }
    }
}<|MERGE_RESOLUTION|>--- conflicted
+++ resolved
@@ -156,17 +156,11 @@
         {
             ISchemaEntity? schema = null;
 
-<<<<<<< HEAD
+            var canCache = !context.IsFrontendClient;
+
             if (Guid.TryParse(schemaIdOrName, out var guid))
             {
-                schema = await appProvider.GetSchemaAsync(context.App.Id, guid);
-=======
-            var canCache = !context.IsFrontendClient;
-
-            if (Guid.TryParse(schemaIdOrName, out var id))
-            {
-                schema = await appProvider.GetSchemaAsync(context.App.Id, id, false, canCache);
->>>>>>> 50747db3
+                schema = await appProvider.GetSchemaAsync(context.App.Id, guid, false, canCache);
             }
 
             if (schema == null)
