﻿// ==========================================================================
//  Squidex Headless CMS
// ==========================================================================
//  Copyright (c) Squidex UG (haftungsbeschränkt)
//  All rights reserved. Licensed under the MIT license.
// ==========================================================================

using System.Collections.Generic;
using System.Threading.Tasks;
using FakeItEasy;
using Squidex.Domain.Apps.Core.Contents;
using Squidex.Domain.Apps.Entities.Assets;
using Squidex.Domain.Apps.Entities.TestHelpers;
using Squidex.Infrastructure;
using Xunit;

namespace Squidex.Domain.Apps.Entities.Contents.GraphQL
{
    public class GraphQLQueriesTests : GraphQLTestBase
    {
        [Theory]
        [InlineData(null)]
        [InlineData("")]
        [InlineData(" ")]
        public async Task Should_return_empty_object_for_empty_query(string query)
        {
            var result = await sut.QueryAsync(requestContext, new GraphQLQuery { Query = query });

            var expected = new
            {
                data = new
                {
                }
            };

            AssertResult(expected, result);
        }

        [Fact]
        public async Task Should_return_multiple_assets_when_querying_assets()
        {
            var query = @"
                query {
                  queryAssets(filter: ""my-query"", top: 30, skip: 5) {
                    <FIELDS>
                  }
                }".Replace("<FIELDS>", TestAsset.AllFields);

<<<<<<< HEAD
            var asset = CreateAsset(DomainId.NewGuid());
=======
            var asset = TestAsset.Create(Guid.NewGuid());
>>>>>>> a9a59aaa

            A.CallTo(() => assetQuery.QueryAsync(MatchsAssetContext(), null, A<Q>.That.HasOData("?$top=30&$skip=5&$filter=my-query")))
                .Returns(ResultList.CreateFrom(0, asset));

            var result = await sut.QueryAsync(requestContext, new GraphQLQuery { Query = query });

            var expected = new
            {
                data = new
                {
                    queryAssets = new dynamic[]
                    {
                        TestAsset.Response(asset)
                    }
                }
            };

            AssertResult(expected, result);
        }

        [Fact]
        public async Task Should_return_multiple_assets_with_total_when_querying_assets_with_total()
        {
            var query = @"
                query {
                  queryAssetsWithTotal(filter: ""my-query"", top: 30, skip: 5) {
                    total
                    items {
                      <FIELDS>
                    }
                  }
                }".Replace("<FIELDS>", TestAsset.AllFields);

<<<<<<< HEAD
            var asset = CreateAsset(DomainId.NewGuid());
=======
            var asset = TestAsset.Create(Guid.NewGuid());
>>>>>>> a9a59aaa

            A.CallTo(() => assetQuery.QueryAsync(MatchsAssetContext(), null, A<Q>.That.HasOData("?$top=30&$skip=5&$filter=my-query")))
                .Returns(ResultList.CreateFrom(10, asset));

            var result = await sut.QueryAsync(requestContext, new GraphQLQuery { Query = query });

            var expected = new
            {
                data = new
                {
                    queryAssetsWithTotal = new
                    {
                        total = 10,
                        items = new dynamic[]
                        {
                            TestAsset.Response(asset)
                        }
                    }
                }
            };

            AssertResult(expected, result);
        }

        [Fact]
        public async Task Should_return_null_single_asset()
        {
            var assetId = DomainId.NewGuid();

            var query = @"
                query {
                  findAsset(id: ""<ID>"") {
                    id
                  }
                }".Replace("<ID>", assetId.ToString());

            A.CallTo(() => assetQuery.QueryAsync(MatchsAssetContext(), null, MatchIdQuery(assetId)))
                .Returns(ResultList.CreateFrom<IEnrichedAssetEntity>(1));

            var result = await sut.QueryAsync(requestContext, new GraphQLQuery { Query = query });

            var expected = new
            {
                data = new
                {
                    findAsset = (object?)null
                }
            };

            AssertResult(expected, result);
        }

        [Fact]
        public async Task Should_return_single_asset_when_finding_asset()
        {
<<<<<<< HEAD
            var assetId = DomainId.NewGuid();
            var asset = CreateAsset(assetId);
=======
            var assetId = Guid.NewGuid();
            var asset = TestAsset.Create(assetId);
>>>>>>> a9a59aaa

            var query = @"
                query {
                  findAsset(id: ""<ID>"") {
                    <FIELDS>
                  }
                }".Replace("<ID>", assetId.ToString()).Replace("<FIELDS>", TestAsset.AllFields);

            A.CallTo(() => assetQuery.QueryAsync(MatchsAssetContext(), null, MatchIdQuery(assetId)))
                .Returns(ResultList.CreateFrom(1, asset));

            var result = await sut.QueryAsync(requestContext, new GraphQLQuery { Query = query });

            var expected = new
            {
                data = new
                {
                    findAsset = TestAsset.Response(asset)
                }
            };

            AssertResult(expected, result);
        }

        [Fact]
        public async Task Should_return_multiple_flat_contents_when_querying_contents()
        {
            const string query = @"
                query {
                  queryMySchemaContents(top: 30, skip: 5) {
                    id
                    version
                    created
                    createdBy
                    lastModified
                    lastModifiedBy
                    status
                    statusColor
                    url
                    flatData {
                      myString
                      myNumber
                      myBoolean
                      myDatetime
                      myJsonValue: myJson(path: ""value"")
                      myJson
                      myGeolocation
                      myTags
                      myLocalized
                      myArray {
                        nestedNumber
                        nestedBoolean
                      }
                    }
                  }
                }";

<<<<<<< HEAD
            var content = CreateContent(DomainId.NewGuid(), DomainId.Empty, DomainId.Empty);
=======
            var content = TestContent.Create(schemaId, Guid.NewGuid(), Guid.Empty, Guid.Empty);
>>>>>>> a9a59aaa

            A.CallTo(() => contentQuery.QueryAsync(MatchsContentContext(), schemaId.Id.ToString(), A<Q>.That.HasOData("?$top=30&$skip=5")))
                .Returns(ResultList.CreateFrom(0, content));

            var result = await sut.QueryAsync(requestContext, new GraphQLQuery { Query = query });

            var expected = new
            {
                data = new
                {
                    queryMySchemaContents = new dynamic[]
                    {
                        new
                        {
                            id = content.Id,
                            version = 1,
                            created = content.Created,
                            createdBy = "subject:user1",
                            lastModified = content.LastModified,
                            lastModifiedBy = "subject:user2",
                            status = "DRAFT",
                            statusColor = "red",
                            url = $"contents/my-schema/{content.Id}",
                            flatData = new
                            {
                                myString = "value",
                                myNumber = 1,
                                myBoolean = true,
                                myDatetime = content.LastModified,
                                myJsonValue = 1,
                                myJson = new
                                {
                                    value = 1
                                },
                                myGeolocation = new
                                {
                                    latitude = 10,
                                    longitude = 20
                                },
                                myTags = new[]
                                {
                                    "tag1",
                                    "tag2"
                                },
                                myLocalized = "de-DE",
                                myArray = new[]
                                {
                                    new
                                    {
                                        nestedNumber = 10,
                                        nestedBoolean = true
                                    },
                                    new
                                    {
                                        nestedNumber = 20,
                                        nestedBoolean = false
                                    }
                                }
                            }
                        }
                    }
                }
            };

            AssertResult(expected, result);
        }

        [Fact]
        public async Task Should_return_multiple_contents_when_querying_contents()
        {
            var query = @"
                query {
                  queryMySchemaContents(top: 30, skip: 5) {
                    <FIELDS>
                  }
                }".Replace("<FIELDS>", TestContent.AllFields);

<<<<<<< HEAD
            var content = CreateContent(DomainId.NewGuid(), DomainId.Empty, DomainId.Empty);
=======
            var content = TestContent.Create(schemaId, Guid.NewGuid(), Guid.Empty, Guid.Empty);
>>>>>>> a9a59aaa

            A.CallTo(() => contentQuery.QueryAsync(MatchsContentContext(), schemaId.Id.ToString(), A<Q>.That.HasOData("?$top=30&$skip=5")))
                .Returns(ResultList.CreateFrom(0, content));

            var result = await sut.QueryAsync(requestContext, new GraphQLQuery { Query = query });

            var expected = new
            {
                data = new
                {
                    queryMySchemaContents = new dynamic[]
                    {
                        TestContent.Response(content)
                    }
                }
            };

            AssertResult(expected, result);
        }

        [Fact]
        public async Task Should_return_multiple_contents_with_total_when_querying_contents_with_total()
        {
            var query = @"
                query {
                  queryMySchemaContentsWithTotal(top: 30, skip: 5) {
                    total
                    items {
                      <FIELDS>
                    }
                  }
                }".Replace("<FIELDS>", TestContent.AllFields);

<<<<<<< HEAD
            var content = CreateContent(DomainId.NewGuid(), DomainId.Empty, DomainId.Empty);
=======
            var content = TestContent.Create(schemaId, Guid.NewGuid(), Guid.Empty, Guid.Empty);
>>>>>>> a9a59aaa

            A.CallTo(() => contentQuery.QueryAsync(MatchsContentContext(), schemaId.Id.ToString(), A<Q>.That.HasOData("?$top=30&$skip=5")))
                .Returns(ResultList.CreateFrom(10, content));

            var result = await sut.QueryAsync(requestContext, new GraphQLQuery { Query = query });

            var expected = new
            {
                data = new
                {
                    queryMySchemaContentsWithTotal = new
                    {
                        total = 10,
                        items = new dynamic[]
                        {
<<<<<<< HEAD
                            new
                            {
                                id = content.Id,
                                version = 1,
                                created = content.Created,
                                createdBy = "subject:user1",
                                lastModified = content.LastModified,
                                lastModifiedBy = "subject:user2",
                                status = "DRAFT",
                                statusColor = "red",
                                url = $"contents/my-schema/{content.Id}",
                                data = new
                                {
                                    myString = new
                                    {
                                        de = "value"
                                    },
                                    myNumber = new
                                    {
                                        iv = 1
                                    },
                                    myBoolean = new
                                    {
                                        iv = true
                                    },
                                    myDatetime = new
                                    {
                                        iv = content.LastModified
                                    },
                                    myJson = new
                                    {
                                        iv = new
                                        {
                                            value = 1
                                        }
                                    },
                                    myGeolocation = new
                                    {
                                        iv = new
                                        {
                                            latitude = 10,
                                            longitude = 20
                                        }
                                    },
                                    myTags = new
                                    {
                                        iv = new[]
                                        {
                                            "tag1",
                                            "tag2"
                                        }
                                    },
                                    myLocalized = new
                                    {
                                        de_DE = "de-DE"
                                    }
                                }
                            }
                        }
                    }
                }
            };

            AssertResult(expected, result);
        }

        [Fact]
        public async Task Should_return_single_content_with_fixed_names()
        {
            var contentId = DomainId.NewGuid();
            var content = CreateContent(contentId, DomainId.Empty, DomainId.Empty);

            var query = @"
                query {
                  findMySchemaContent(id: ""<ID>"") {
                    data {
                      gql_2Numbers {
                        iv
                      }
                      gql_2Numbers2 {
                        iv
                      }
                      myNumber {
                        iv
                      }
                      myNumber2 {
                        iv
                      }
                      myArray {
                        iv {
                          nestedNumber
                          nestedNumber2
                        }
                      }
                    }
                  }
                }".Replace("<ID>", contentId.ToString());

            A.CallTo(() => contentQuery.QueryAsync(MatchsContentContext(), MatchId(contentId)))
                .Returns(ResultList.CreateFrom(1, content));

            var result = await sut.QueryAsync(requestContext, new GraphQLQuery { Query = query });

            var expected = new
            {
                data = new
                {
                    findMySchemaContent = new
                    {
                        data = new
                        {
                            gql_2Numbers = new
                            {
                                iv = 22
                            },
                            gql_2Numbers2 = new
                            {
                                iv = 23
                            },
                            myNumber = new
                            {
                                iv = 1
                            },
                            myNumber2 = new
                            {
                                iv = 2
                            },
                            myArray = new
                            {
                                iv = new[]
                                {
                                    new
                                    {
                                        nestedNumber = 10,
                                        nestedNumber2 = 11
                                    },
                                    new
                                    {
                                        nestedNumber = 20,
                                        nestedNumber2 = 21
                                    }
                                }
                            }
=======
                            TestContent.Response(content)
>>>>>>> a9a59aaa
                        }
                    }
                }
            };

            AssertResult(expected, result);
        }

        [Fact]
        public async Task Should_return_null_single_content()
        {
            var contentId = DomainId.NewGuid();

            var query = @"
                query {
                  findMySchemaContent(id: ""<ID>"") {
                    id
                  }
                }".Replace("<ID>", contentId.ToString());

            A.CallTo(() => contentQuery.QueryAsync(MatchsContentContext(), MatchId(contentId)))
                .Returns(ResultList.CreateFrom<IEnrichedContentEntity>(1));

            var result = await sut.QueryAsync(requestContext, new GraphQLQuery { Query = query });

            var expected = new
            {
                data = new
                {
                    findMySchemaContent = (object?)null
                }
            };

            AssertResult(expected, result);
        }

        [Fact]
        public async Task Should_return_single_content_when_finding_content()
        {
<<<<<<< HEAD
            var contentId = DomainId.NewGuid();
            var content = CreateContent(contentId, DomainId.Empty, DomainId.Empty);
=======
            var contentId = Guid.NewGuid();
            var content = TestContent.Create(schemaId, contentId, Guid.Empty, Guid.Empty);
>>>>>>> a9a59aaa

            var query = @"
                query {
                  findMySchemaContent(id: ""<ID>"") {
                    <FIELDS>
                  }
                }".Replace("<FIELDS>", TestContent.AllFields).Replace("<ID>", contentId.ToString());

            A.CallTo(() => contentQuery.QueryAsync(MatchsContentContext(), MatchId(contentId)))
                .Returns(ResultList.CreateFrom(1, content));

            var result = await sut.QueryAsync(requestContext, new GraphQLQuery { Query = query });

            var expected = new
            {
                data = new
                {
                    findMySchemaContent = TestContent.Response(content)
                }
            };

            AssertResult(expected, result);
        }

        [Fact]
        public async Task Should_also_fetch_referenced_contents_when_field_is_included_in_query()
        {
<<<<<<< HEAD
            var contentRefId = DomainId.NewGuid();
            var contentRef = CreateRefContent(schemaRefId1, contentRefId, "ref1-field", "ref1");

            var contentId = DomainId.NewGuid();
            var content = CreateContent(contentId, contentRefId, DomainId.Empty);
=======
            var contentRefId = Guid.NewGuid();
            var contentRef = TestContent.CreateRef(schemaRefId1, contentRefId, "ref1-field", "ref1");

            var contentId = Guid.NewGuid();
            var content = TestContent.Create(schemaId, contentId, contentRefId, Guid.Empty);
>>>>>>> a9a59aaa

            var query = @"
                query {
                  findMySchemaContent(id: ""<ID>"") {
                    id
                    data {
                      myReferences {
                        iv {
                          id
                          data {
                            ref1Field {
                              iv
                            }
                          }
                        }
                      }
                    }
                  }
                }".Replace("<ID>", contentId.ToString());

            A.CallTo(() => contentQuery.QueryAsync(MatchsContentContext(), A<IReadOnlyList<DomainId>>._))
                .Returns(ResultList.CreateFrom(0, contentRef));

            A.CallTo(() => contentQuery.QueryAsync(MatchsContentContext(), MatchId(contentId)))
                .Returns(ResultList.CreateFrom(1, content));

            var result = await sut.QueryAsync(requestContext, new GraphQLQuery { Query = query });

            var expected = new
            {
                data = new
                {
                    findMySchemaContent = new
                    {
                        id = content.Id,
                        data = new
                        {
                            myReferences = new
                            {
                                iv = new[]
                                {
                                    new
                                    {
                                        id = contentRefId,
                                        data = new
                                        {
                                            ref1Field = new
                                            {
                                                iv = "ref1"
                                            }
                                        }
                                    }
                                }
                            }
                        }
                    }
                }
            };

            AssertResult(expected, result);
        }

        [Fact]
        public async Task Should_also_fetch_union_contents_when_field_is_included_in_query()
        {
<<<<<<< HEAD
            var contentRefId = DomainId.NewGuid();
            var contentRef = CreateRefContent(schemaRefId1, contentRefId, "ref1-field", "ref1");

            var contentId = DomainId.NewGuid();
            var content = CreateContent(contentId, contentRefId, DomainId.Empty);
=======
            var contentRefId = Guid.NewGuid();
            var contentRef = TestContent.CreateRef(schemaRefId1, contentRefId, "ref1-field", "ref1");

            var contentId = Guid.NewGuid();
            var content = TestContent.Create(schemaId, contentId, contentRefId, Guid.Empty);
>>>>>>> a9a59aaa

            var query = @"
                query {
                  findMySchemaContent(id: ""<ID>"") {
                    id
                    data {
                      myUnion {
                        iv {
                          ... on Content {
                            id
                          }
                          ... on MyRefSchema1 {
                            data {
                              ref1Field {
                                iv
                              }
                            }
                          }
                          __typename
                        }
                      }
                    }
                  }
                }".Replace("<ID>", contentId.ToString());

            A.CallTo(() => contentQuery.QueryAsync(MatchsContentContext(), A<IReadOnlyList<DomainId>>._))
                .Returns(ResultList.CreateFrom(0, contentRef));

            A.CallTo(() => contentQuery.QueryAsync(MatchsContentContext(), MatchId(contentId)))
                .Returns(ResultList.CreateFrom(1, content));

            var result = await sut.QueryAsync(requestContext, new GraphQLQuery { Query = query });

            var expected = new
            {
                data = new
                {
                    findMySchemaContent = new
                    {
                        id = content.Id,
                        data = new
                        {
                            myUnion = new
                            {
                                iv = new[]
                                {
                                    new
                                    {
                                        id = contentRefId,
                                        data = new
                                        {
                                            ref1Field = new
                                            {
                                                iv = "ref1"
                                            }
                                        },
                                        __typename = "MyRefSchema1"
                                    }
                                }
                            }
                        }
                    }
                }
            };

            AssertResult(expected, result);
        }

        [Fact]
        public async Task Should_also_fetch_referenced_assets_when_field_is_included_in_query()
        {
<<<<<<< HEAD
            var assetRefId = DomainId.NewGuid();
            var assetRef = CreateAsset(assetRefId);

            var contentId = DomainId.NewGuid();
            var content = CreateContent(contentId, DomainId.Empty, assetRefId);
=======
            var assetRefId = Guid.NewGuid();
            var assetRef = TestAsset.Create(assetRefId);

            var contentId = Guid.NewGuid();
            var content = TestContent.Create(schemaId, contentId, Guid.Empty, assetRefId);
>>>>>>> a9a59aaa

            var query = @"
                query {
                  findMySchemaContent(id: ""<ID>"") {
                    id
                    data {
                      myAssets {
                        iv {
                          id
                        }
                      }
                    }
                  }
                }".Replace("<ID>", contentId.ToString());

            A.CallTo(() => contentQuery.QueryAsync(MatchsContentContext(), MatchId(contentId)))
                .Returns(ResultList.CreateFrom(1, content));

            A.CallTo(() => assetQuery.QueryAsync(MatchsAssetContext(), null, A<Q>._))
                .Returns(ResultList.CreateFrom(0, assetRef));

            var result = await sut.QueryAsync(requestContext, new GraphQLQuery { Query = query });

            var expected = new
            {
                data = new
                {
                    findMySchemaContent = new
                    {
                        id = content.Id,
                        data = new
                        {
                            myAssets = new
                            {
                                iv = new[]
                                {
                                    new
                                    {
                                        id = assetRefId
                                    }
                                }
                            }
                        }
                    }
                }
            };

            AssertResult(expected, result);
        }

        [Fact]
        public async Task Should_make_multiple_queries()
        {
<<<<<<< HEAD
            var assetId1 = DomainId.NewGuid();
            var assetId2 = DomainId.NewGuid();
            var asset1 = CreateAsset(assetId1);
            var asset2 = CreateAsset(assetId2);
=======
            var assetId1 = Guid.NewGuid();
            var assetId2 = Guid.NewGuid();
            var asset1 = TestAsset.Create(assetId1);
            var asset2 = TestAsset.Create(assetId2);
>>>>>>> a9a59aaa

            var query1 = @"
                query {
                  findAsset(id: ""<ID>"") {
                    id
                  }
                }".Replace("<ID>", assetId1.ToString());
            var query2 = @"
                query {
                  findAsset(id: ""<ID>"") {
                    id
                  }
                }".Replace("<ID>", assetId2.ToString());

            A.CallTo(() => assetQuery.QueryAsync(MatchsAssetContext(), null, MatchIdQuery(assetId1)))
                .Returns(ResultList.CreateFrom(0, asset1));

            A.CallTo(() => assetQuery.QueryAsync(MatchsAssetContext(), null, MatchIdQuery(assetId2)))
                .Returns(ResultList.CreateFrom(0, asset2));

            var result = await sut.QueryAsync(requestContext, new GraphQLQuery { Query = query1 }, new GraphQLQuery { Query = query2 });

            var expected = new object[]
            {
                new
                {
                    data = new
                    {
                        findAsset = new
                        {
                            id = asset1.Id
                        }
                    }
                },
                new
                {
                    data = new
                    {
                        findAsset = new
                        {
                            id = asset2.Id
                        }
                    }
                }
            };

            AssertResult(expected, result);
        }

        [Fact]
        public async Task Should_not_return_data_when_field_not_part_of_content()
        {
<<<<<<< HEAD
            var contentId = DomainId.NewGuid();
            var content = CreateContent(contentId, DomainId.Empty, DomainId.Empty, new NamedContentData());
=======
            var contentId = Guid.NewGuid();
            var content = TestContent.Create(schemaId, contentId, Guid.Empty, Guid.Empty, new NamedContentData());
>>>>>>> a9a59aaa

            var query = @"
                query {
                  findMySchemaContent(id: ""<ID>"") {
                    id
                    version
                    created
                    createdBy
                    lastModified
                    lastModifiedBy
                    url
                    data {
                      myInvalid {
                        iv
                      }
                    }
                  }
                }".Replace("<ID>", contentId.ToString());

            A.CallTo(() => contentQuery.QueryAsync(MatchsContentContext(), MatchId(contentId)))
                .Returns(ResultList.CreateFrom(1, content));

            var result = await sut.QueryAsync(requestContext, new GraphQLQuery { Query = query });

            var json = serializer.Serialize(result);

            Assert.Contains("\"data\":null", json);
        }

        private static IReadOnlyList<DomainId> MatchId(DomainId contentId)
        {
            return A<IReadOnlyList<DomainId>>.That.Matches(x => x.Count == 1 && x[0] == contentId);
        }

        private static Q MatchIdQuery(DomainId contentId)
        {
            return A<Q>.That.Matches(x => x.Ids.Count == 1 && x.Ids[0] == contentId);
        }

        private Context MatchsAssetContext()
        {
            return A<Context>.That.Matches(x => x.App == app && x.User == requestContext.User);
        }

        private Context MatchsContentContext()
        {
            return A<Context>.That.Matches(x => x.App == app && x.User == requestContext.User);
        }
    }
}<|MERGE_RESOLUTION|>--- conflicted
+++ resolved
@@ -46,11 +46,7 @@
                   }
                 }".Replace("<FIELDS>", TestAsset.AllFields);
 
-<<<<<<< HEAD
-            var asset = CreateAsset(DomainId.NewGuid());
-=======
-            var asset = TestAsset.Create(Guid.NewGuid());
->>>>>>> a9a59aaa
+            var asset = TestAsset.Create(DomainId.NewGuid());
 
             A.CallTo(() => assetQuery.QueryAsync(MatchsAssetContext(), null, A<Q>.That.HasOData("?$top=30&$skip=5&$filter=my-query")))
                 .Returns(ResultList.CreateFrom(0, asset));
@@ -84,11 +80,7 @@
                   }
                 }".Replace("<FIELDS>", TestAsset.AllFields);
 
-<<<<<<< HEAD
-            var asset = CreateAsset(DomainId.NewGuid());
-=======
-            var asset = TestAsset.Create(Guid.NewGuid());
->>>>>>> a9a59aaa
+            var asset = TestAsset.Create(DomainId.NewGuid());
 
             A.CallTo(() => assetQuery.QueryAsync(MatchsAssetContext(), null, A<Q>.That.HasOData("?$top=30&$skip=5&$filter=my-query")))
                 .Returns(ResultList.CreateFrom(10, asset));
@@ -144,13 +136,8 @@
         [Fact]
         public async Task Should_return_single_asset_when_finding_asset()
         {
-<<<<<<< HEAD
             var assetId = DomainId.NewGuid();
-            var asset = CreateAsset(assetId);
-=======
-            var assetId = Guid.NewGuid();
             var asset = TestAsset.Create(assetId);
->>>>>>> a9a59aaa
 
             var query = @"
                 query {
@@ -208,11 +195,7 @@
                   }
                 }";
 
-<<<<<<< HEAD
-            var content = CreateContent(DomainId.NewGuid(), DomainId.Empty, DomainId.Empty);
-=======
-            var content = TestContent.Create(schemaId, Guid.NewGuid(), Guid.Empty, Guid.Empty);
->>>>>>> a9a59aaa
+            var content = TestContent.Create(schemaId, DomainId.NewGuid(), DomainId.Empty, DomainId.Empty);
 
             A.CallTo(() => contentQuery.QueryAsync(MatchsContentContext(), schemaId.Id.ToString(), A<Q>.That.HasOData("?$top=30&$skip=5")))
                 .Returns(ResultList.CreateFrom(0, content));
@@ -290,11 +273,7 @@
                   }
                 }".Replace("<FIELDS>", TestContent.AllFields);
 
-<<<<<<< HEAD
-            var content = CreateContent(DomainId.NewGuid(), DomainId.Empty, DomainId.Empty);
-=======
-            var content = TestContent.Create(schemaId, Guid.NewGuid(), Guid.Empty, Guid.Empty);
->>>>>>> a9a59aaa
+            var content = TestContent.Create(schemaId, DomainId.NewGuid(), DomainId.Empty, DomainId.Empty);
 
             A.CallTo(() => contentQuery.QueryAsync(MatchsContentContext(), schemaId.Id.ToString(), A<Q>.That.HasOData("?$top=30&$skip=5")))
                 .Returns(ResultList.CreateFrom(0, content));
@@ -328,11 +307,7 @@
                   }
                 }".Replace("<FIELDS>", TestContent.AllFields);
 
-<<<<<<< HEAD
-            var content = CreateContent(DomainId.NewGuid(), DomainId.Empty, DomainId.Empty);
-=======
-            var content = TestContent.Create(schemaId, Guid.NewGuid(), Guid.Empty, Guid.Empty);
->>>>>>> a9a59aaa
+            var content = TestContent.Create(schemaId, DomainId.NewGuid(), DomainId.Empty, DomainId.Empty);
 
             A.CallTo(() => contentQuery.QueryAsync(MatchsContentContext(), schemaId.Id.ToString(), A<Q>.That.HasOData("?$top=30&$skip=5")))
                 .Returns(ResultList.CreateFrom(10, content));
@@ -348,104 +323,55 @@
                         total = 10,
                         items = new dynamic[]
                         {
-<<<<<<< HEAD
-                            new
-                            {
-                                id = content.Id,
-                                version = 1,
-                                created = content.Created,
-                                createdBy = "subject:user1",
-                                lastModified = content.LastModified,
-                                lastModifiedBy = "subject:user2",
-                                status = "DRAFT",
-                                statusColor = "red",
-                                url = $"contents/my-schema/{content.Id}",
-                                data = new
-                                {
-                                    myString = new
-                                    {
-                                        de = "value"
-                                    },
-                                    myNumber = new
-                                    {
-                                        iv = 1
-                                    },
-                                    myBoolean = new
-                                    {
-                                        iv = true
-                                    },
-                                    myDatetime = new
-                                    {
-                                        iv = content.LastModified
-                                    },
-                                    myJson = new
-                                    {
-                                        iv = new
-                                        {
-                                            value = 1
-                                        }
-                                    },
-                                    myGeolocation = new
-                                    {
-                                        iv = new
-                                        {
-                                            latitude = 10,
-                                            longitude = 20
-                                        }
-                                    },
-                                    myTags = new
-                                    {
-                                        iv = new[]
-                                        {
-                                            "tag1",
-                                            "tag2"
-                                        }
-                                    },
-                                    myLocalized = new
-                                    {
-                                        de_DE = "de-DE"
-                                    }
-                                }
-                            }
-                        }
-                    }
-                }
-            };
-
-            AssertResult(expected, result);
-        }
-
-        [Fact]
-        public async Task Should_return_single_content_with_fixed_names()
+                            TestContent.Response(content)
+                        }
+                    }
+                }
+            };
+
+            AssertResult(expected, result);
+        }
+
+        [Fact]
+        public async Task Should_return_null_single_content()
         {
             var contentId = DomainId.NewGuid();
-            var content = CreateContent(contentId, DomainId.Empty, DomainId.Empty);
 
             var query = @"
                 query {
                   findMySchemaContent(id: ""<ID>"") {
-                    data {
-                      gql_2Numbers {
-                        iv
-                      }
-                      gql_2Numbers2 {
-                        iv
-                      }
-                      myNumber {
-                        iv
-                      }
-                      myNumber2 {
-                        iv
-                      }
-                      myArray {
-                        iv {
-                          nestedNumber
-                          nestedNumber2
-                        }
-                      }
-                    }
+                    id
                   }
                 }".Replace("<ID>", contentId.ToString());
+
+            A.CallTo(() => contentQuery.QueryAsync(MatchsContentContext(), MatchId(contentId)))
+                .Returns(ResultList.CreateFrom<IEnrichedContentEntity>(1));
+
+            var result = await sut.QueryAsync(requestContext, new GraphQLQuery { Query = query });
+
+            var expected = new
+            {
+                data = new
+                {
+                    findMySchemaContent = (object?)null
+                }
+            };
+
+            AssertResult(expected, result);
+        }
+
+        [Fact]
+        public async Task Should_return_single_content_when_finding_content()
+        {
+            var contentId = DomainId.NewGuid();
+            var content = TestContent.Create(schemaId, contentId, DomainId.Empty, DomainId.Empty);
+
+            var query = @"
+                query {
+                  findMySchemaContent(id: ""<ID>"") {
+                    <FIELDS>
+                  }
+                }".Replace("<FIELDS>", TestContent.AllFields).Replace("<ID>", contentId.ToString());
 
             A.CallTo(() => contentQuery.QueryAsync(MatchsContentContext(), MatchId(contentId)))
                 .Returns(ResultList.CreateFrom(1, content));
@@ -456,131 +382,21 @@
             {
                 data = new
                 {
-                    findMySchemaContent = new
-                    {
-                        data = new
-                        {
-                            gql_2Numbers = new
-                            {
-                                iv = 22
-                            },
-                            gql_2Numbers2 = new
-                            {
-                                iv = 23
-                            },
-                            myNumber = new
-                            {
-                                iv = 1
-                            },
-                            myNumber2 = new
-                            {
-                                iv = 2
-                            },
-                            myArray = new
-                            {
-                                iv = new[]
-                                {
-                                    new
-                                    {
-                                        nestedNumber = 10,
-                                        nestedNumber2 = 11
-                                    },
-                                    new
-                                    {
-                                        nestedNumber = 20,
-                                        nestedNumber2 = 21
-                                    }
-                                }
-                            }
-=======
-                            TestContent.Response(content)
->>>>>>> a9a59aaa
-                        }
-                    }
-                }
-            };
-
-            AssertResult(expected, result);
-        }
-
-        [Fact]
-        public async Task Should_return_null_single_content()
-        {
+                    findMySchemaContent = TestContent.Response(content)
+                }
+            };
+
+            AssertResult(expected, result);
+        }
+
+        [Fact]
+        public async Task Should_also_fetch_referenced_contents_when_field_is_included_in_query()
+        {
+            var contentRefId = DomainId.NewGuid();
+            var contentRef = TestContent.CreateRef(schemaRefId1, contentRefId, "ref1-field", "ref1");
+
             var contentId = DomainId.NewGuid();
-
-            var query = @"
-                query {
-                  findMySchemaContent(id: ""<ID>"") {
-                    id
-                  }
-                }".Replace("<ID>", contentId.ToString());
-
-            A.CallTo(() => contentQuery.QueryAsync(MatchsContentContext(), MatchId(contentId)))
-                .Returns(ResultList.CreateFrom<IEnrichedContentEntity>(1));
-
-            var result = await sut.QueryAsync(requestContext, new GraphQLQuery { Query = query });
-
-            var expected = new
-            {
-                data = new
-                {
-                    findMySchemaContent = (object?)null
-                }
-            };
-
-            AssertResult(expected, result);
-        }
-
-        [Fact]
-        public async Task Should_return_single_content_when_finding_content()
-        {
-<<<<<<< HEAD
-            var contentId = DomainId.NewGuid();
-            var content = CreateContent(contentId, DomainId.Empty, DomainId.Empty);
-=======
-            var contentId = Guid.NewGuid();
-            var content = TestContent.Create(schemaId, contentId, Guid.Empty, Guid.Empty);
->>>>>>> a9a59aaa
-
-            var query = @"
-                query {
-                  findMySchemaContent(id: ""<ID>"") {
-                    <FIELDS>
-                  }
-                }".Replace("<FIELDS>", TestContent.AllFields).Replace("<ID>", contentId.ToString());
-
-            A.CallTo(() => contentQuery.QueryAsync(MatchsContentContext(), MatchId(contentId)))
-                .Returns(ResultList.CreateFrom(1, content));
-
-            var result = await sut.QueryAsync(requestContext, new GraphQLQuery { Query = query });
-
-            var expected = new
-            {
-                data = new
-                {
-                    findMySchemaContent = TestContent.Response(content)
-                }
-            };
-
-            AssertResult(expected, result);
-        }
-
-        [Fact]
-        public async Task Should_also_fetch_referenced_contents_when_field_is_included_in_query()
-        {
-<<<<<<< HEAD
-            var contentRefId = DomainId.NewGuid();
-            var contentRef = CreateRefContent(schemaRefId1, contentRefId, "ref1-field", "ref1");
-
-            var contentId = DomainId.NewGuid();
-            var content = CreateContent(contentId, contentRefId, DomainId.Empty);
-=======
-            var contentRefId = Guid.NewGuid();
-            var contentRef = TestContent.CreateRef(schemaRefId1, contentRefId, "ref1-field", "ref1");
-
-            var contentId = Guid.NewGuid();
-            var content = TestContent.Create(schemaId, contentId, contentRefId, Guid.Empty);
->>>>>>> a9a59aaa
+            var content = TestContent.Create(schemaId, contentId, contentRefId, DomainId.Empty);
 
             var query = @"
                 query {
@@ -646,19 +462,11 @@
         [Fact]
         public async Task Should_also_fetch_union_contents_when_field_is_included_in_query()
         {
-<<<<<<< HEAD
             var contentRefId = DomainId.NewGuid();
-            var contentRef = CreateRefContent(schemaRefId1, contentRefId, "ref1-field", "ref1");
+            var contentRef = TestContent.CreateRef(schemaRefId1, contentRefId, "ref1-field", "ref1");
 
             var contentId = DomainId.NewGuid();
-            var content = CreateContent(contentId, contentRefId, DomainId.Empty);
-=======
-            var contentRefId = Guid.NewGuid();
-            var contentRef = TestContent.CreateRef(schemaRefId1, contentRefId, "ref1-field", "ref1");
-
-            var contentId = Guid.NewGuid();
-            var content = TestContent.Create(schemaId, contentId, contentRefId, Guid.Empty);
->>>>>>> a9a59aaa
+            var content = TestContent.Create(schemaId, contentId, contentRefId, DomainId.Empty);
 
             var query = @"
                 query {
@@ -730,19 +538,11 @@
         [Fact]
         public async Task Should_also_fetch_referenced_assets_when_field_is_included_in_query()
         {
-<<<<<<< HEAD
             var assetRefId = DomainId.NewGuid();
-            var assetRef = CreateAsset(assetRefId);
+            var assetRef = TestAsset.Create(assetRefId);
 
             var contentId = DomainId.NewGuid();
-            var content = CreateContent(contentId, DomainId.Empty, assetRefId);
-=======
-            var assetRefId = Guid.NewGuid();
-            var assetRef = TestAsset.Create(assetRefId);
-
-            var contentId = Guid.NewGuid();
-            var content = TestContent.Create(schemaId, contentId, Guid.Empty, assetRefId);
->>>>>>> a9a59aaa
+            var content = TestContent.Create(schemaId, contentId, DomainId.Empty, assetRefId);
 
             var query = @"
                 query {
@@ -796,17 +596,10 @@
         [Fact]
         public async Task Should_make_multiple_queries()
         {
-<<<<<<< HEAD
             var assetId1 = DomainId.NewGuid();
             var assetId2 = DomainId.NewGuid();
-            var asset1 = CreateAsset(assetId1);
-            var asset2 = CreateAsset(assetId2);
-=======
-            var assetId1 = Guid.NewGuid();
-            var assetId2 = Guid.NewGuid();
             var asset1 = TestAsset.Create(assetId1);
             var asset2 = TestAsset.Create(assetId2);
->>>>>>> a9a59aaa
 
             var query1 = @"
                 query {
@@ -859,13 +652,8 @@
         [Fact]
         public async Task Should_not_return_data_when_field_not_part_of_content()
         {
-<<<<<<< HEAD
             var contentId = DomainId.NewGuid();
-            var content = CreateContent(contentId, DomainId.Empty, DomainId.Empty, new NamedContentData());
-=======
-            var contentId = Guid.NewGuid();
-            var content = TestContent.Create(schemaId, contentId, Guid.Empty, Guid.Empty, new NamedContentData());
->>>>>>> a9a59aaa
+            var content = TestContent.Create(schemaId, contentId, DomainId.Empty, DomainId.Empty, new NamedContentData());
 
             var query = @"
                 query {
