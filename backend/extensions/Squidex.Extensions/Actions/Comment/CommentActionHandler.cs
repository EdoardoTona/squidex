﻿// ==========================================================================
//  Squidex Headless CMS
// ==========================================================================
//  Copyright (c) Squidex UG (haftungsbeschraenkt)
//  All rights reserved. Licensed under the MIT license.
// ==========================================================================

using System.Threading;
using System.Threading.Tasks;
using Squidex.Domain.Apps.Core.HandleRules;
using Squidex.Domain.Apps.Core.Rules.EnrichedEvents;
using Squidex.Domain.Apps.Entities.Comments.Commands;
using Squidex.Infrastructure;
using Squidex.Infrastructure.Commands;

namespace Squidex.Extensions.Actions.Comment
{
    public sealed class CommentActionHandler : RuleActionHandler<CommentAction, CreateComment>
    {
        private const string Description = "Send a Comment";
        private readonly ICommandBus commandBus;

        public CommentActionHandler(RuleEventFormatter formatter, ICommandBus commandBus)
            : base(formatter)
        {
            Guard.NotNull(commandBus, nameof(commandBus));

            this.commandBus = commandBus;
        }

        protected override async Task<(string Description, CreateComment Data)> CreateJobAsync(EnrichedEvent @event, CommentAction action)
        {
            if (@event is EnrichedContentEvent contentEvent)
            {
                var ruleJob = new CreateComment
                {
                    AppId = contentEvent.AppId,
                };

                ruleJob.Text = await FormatAsync(action.Text, @event);

                if (!string.IsNullOrEmpty(action.Client))
                {
                    ruleJob.Actor = new RefToken(RefTokenType.Client, action.Client);
                }
                else
                {
                    ruleJob.Actor = contentEvent.Actor;
                }

                ruleJob.CommentsId = contentEvent.Id.ToString();

                return (Description, ruleJob);
            }

            return ("Ignore", new CreateComment());
        }

        protected override async Task<Result> ExecuteJobAsync(CreateComment job, CancellationToken ct = default)
        {
            if (string.IsNullOrWhiteSpace(job.CommentsId))
            {
                return Result.Ignored();
            }

            var command = job;

            command.FromRule = true;

            await commandBus.PublishAsync(command);

            return Result.Success($"Commented: {job.Text}");
        }
    }
<<<<<<< HEAD

    public sealed class CommentJob
    {
        public NamedId<DomainId> AppId { get; set; }

        public RefToken Actor { get; set; }

        public string CommentsId { get; set; }

        public string Text { get; set; }
    }
=======
>>>>>>> 1d93567f
}<|MERGE_RESOLUTION|>--- conflicted
+++ resolved
@@ -58,7 +58,7 @@
 
         protected override async Task<Result> ExecuteJobAsync(CreateComment job, CancellationToken ct = default)
         {
-            if (string.IsNullOrWhiteSpace(job.CommentsId))
+            if (job.CommentsId == default)
             {
                 return Result.Ignored();
             }
@@ -72,18 +72,4 @@
             return Result.Success($"Commented: {job.Text}");
         }
     }
-<<<<<<< HEAD
-
-    public sealed class CommentJob
-    {
-        public NamedId<DomainId> AppId { get; set; }
-
-        public RefToken Actor { get; set; }
-
-        public string CommentsId { get; set; }
-
-        public string Text { get; set; }
-    }
-=======
->>>>>>> 1d93567f
 }