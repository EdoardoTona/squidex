// ==========================================================================
//  Squidex Headless CMS
// ==========================================================================
//  Copyright (c) Squidex UG (haftungsbeschränkt)
//  All rights reserved. Licensed under the MIT license.
// ==========================================================================

using System;
using System.Collections.Generic;
using System.Linq;
using System.Threading;
using System.Threading.Tasks;
using MongoDB.Driver;
using Squidex.Domain.Apps.Entities.Assets;
using Squidex.Domain.Apps.Entities.Assets.Repositories;
using Squidex.Domain.Apps.Entities.MongoDb.Assets.Visitors;
using Squidex.Infrastructure;
using Squidex.Infrastructure.Log;
using Squidex.Infrastructure.MongoDb;
using Squidex.Infrastructure.MongoDb.Queries;
using Squidex.Infrastructure.Queries;
using Squidex.Infrastructure.Tasks;
using Squidex.Infrastructure.Translations;

namespace Squidex.Domain.Apps.Entities.MongoDb.Assets
{
    public sealed partial class MongoAssetRepository : MongoRepositoryBase<MongoAssetEntity>, IAssetRepository
    {
        public MongoAssetRepository(IMongoDatabase database)
            : base(database)
        {
        }

        public IMongoCollection<MongoAssetEntity> GetInternalCollection()
        {
            return Collection;
        }

        protected override string CollectionName()
        {
            return "States_Assets";
        }

        protected override Task SetupCollectionAsync(IMongoCollection<MongoAssetEntity> collection, CancellationToken ct = default)
        {
            return collection.Indexes.CreateManyAsync(new[]
            {
                new CreateIndexModel<MongoAssetEntity>(
                    Index
                        .Ascending(x => x.IndexedAppId)
                        .Ascending(x => x.IsDeleted)
                        .Ascending(x => x.ParentId)
                        .Ascending(x => x.Tags)
                        .Descending(x => x.LastModified)),
                new CreateIndexModel<MongoAssetEntity>(
                    Index
                        .Ascending(x => x.IndexedAppId)
                        .Ascending(x => x.IsDeleted)
                        .Ascending(x => x.Slug)),
                new CreateIndexModel<MongoAssetEntity>(
                    Index
                        .Ascending(x => x.IndexedAppId)
                        .Ascending(x => x.IsDeleted)
                        .Ascending(x => x.FileHash))
            }, ct);
        }

        public async Task<IResultList<IAssetEntity>> QueryAsync(DomainId appId, DomainId? parentId, ClrQuery query)
        {
            using (Profiler.TraceMethod<MongoAssetRepository>("QueryAsyncByQuery"))
            {
                try
                {
                    query = query.AdjustToModel();

                    var filter = query.BuildFilter(appId, parentId);

                    var assetCount = Collection.Find(filter).CountDocumentsAsync();
                    var assetItems =
                        Collection.Find(filter)
                            .QueryLimit(query)
                            .QuerySkip(query)
                            .QuerySort(query)
                            .ToListAsync();

                    var (items, total) = await AsyncHelper.WhenAll(assetItems, assetCount);

                    return ResultList.Create<IAssetEntity>(total, items);
                }
                catch (MongoQueryException ex) when (ex.Message.Contains("17406"))
                {
                    throw new DomainException(T.Get("common.resultTooLarge"));
                }
            }
        }

        public async Task<IReadOnlyList<DomainId>> QueryIdsAsync(DomainId appId, HashSet<DomainId> ids)
        {
            using (Profiler.TraceMethod<MongoAssetRepository>("QueryAsyncByIds"))
            {
                var assetEntities =
                    await Collection.Find(BuildFilter(appId, ids)).Only(x => x.Id)
                        .ToListAsync();

<<<<<<< HEAD
                return assetEntities.Select(x => DomainId.Create(x[IdField.Value].AsString)).ToList();
=======
                return assetEntities.Select(x => Guid.Parse(x[Fields.AssetId].AsString)).ToList();
>>>>>>> 1d93567f
            }
        }

        public async Task<IReadOnlyList<DomainId>> QueryChildIdsAsync(DomainId appId, DomainId parentId)
        {
            using (Profiler.TraceMethod<MongoAssetRepository>())
            {
                var assetEntities =
                    await Collection.Find(x => x.IndexedAppId == appId && !x.IsDeleted && x.ParentId == parentId).Only(x => x.DocumentId)
                        .ToListAsync();

<<<<<<< HEAD
                return assetEntities.Select(x => DomainId.Create(x[IdField.Value].AsString)).ToList();
=======
                return assetEntities.Select(x => Guid.Parse(x[Fields.AssetId].AsString)).ToList();
>>>>>>> 1d93567f
            }
        }

        public async Task<IResultList<IAssetEntity>> QueryAsync(DomainId appId, HashSet<DomainId> ids)
        {
            using (Profiler.TraceMethod<MongoAssetRepository>("QueryAsyncByIds"))
            {
                var assetEntities =
                    await Collection.Find(BuildFilter(appId, ids)).SortByDescending(x => x.LastModified)
                        .ToListAsync();

                return ResultList.Create(assetEntities.Count, assetEntities.OfType<IAssetEntity>());
            }
        }

        public async Task<IAssetEntity?> FindAssetBySlugAsync(DomainId appId, string slug)
        {
            using (Profiler.TraceMethod<MongoAssetRepository>())
            {
                var assetEntity =
                    await Collection.Find(x => x.IndexedAppId == appId && !x.IsDeleted && x.Slug == slug)
                        .FirstOrDefaultAsync();

                return assetEntity;
            }
        }

        public async Task<IReadOnlyList<IAssetEntity>> QueryByHashAsync(DomainId appId, string hash)
        {
            using (Profiler.TraceMethod<MongoAssetRepository>())
            {
                var assetEntities =
                    await Collection.Find(x => x.IndexedAppId == appId && !x.IsDeleted && x.FileHash == hash)
                        .ToListAsync();

                return assetEntities.OfType<IAssetEntity>().ToList();
            }
        }

        public async Task<IAssetEntity?> FindAssetAsync(DomainId appId, DomainId id)
        {
            using (Profiler.TraceMethod<MongoAssetRepository>())
            {
                var documentId = DomainId.Combine(appId, id).ToString();

                var assetEntity =
                    await Collection.Find(x => x.DocumentId == documentId && !x.IsDeleted)
                        .FirstOrDefaultAsync();

                return assetEntity;
            }
        }

        public async Task<IAssetEntity?> FindAssetAsync(DomainId id)
        {
            using (Profiler.TraceMethod<MongoAssetRepository>())
            {
                var assetEntity =
                    await Collection.Find(x => x.Id == id && !x.IsDeleted)
                        .FirstOrDefaultAsync();

                return assetEntity;
            }
        }

        private static FilterDefinition<MongoAssetEntity> BuildFilter(DomainId appId, HashSet<DomainId> ids)
        {
            var documentIds = ids.Select(x => DomainId.Combine(appId, x));

            return Filter.And(
                Filter.In(x => x.DocumentId, documentIds),
                Filter.Ne(x => x.IsDeleted, true));
        }
    }
}<|MERGE_RESOLUTION|>--- conflicted
+++ resolved
@@ -5,7 +5,6 @@
 //  All rights reserved. Licensed under the MIT license.
 // ==========================================================================
 
-using System;
 using System.Collections.Generic;
 using System.Linq;
 using System.Threading;
@@ -102,11 +101,7 @@
                     await Collection.Find(BuildFilter(appId, ids)).Only(x => x.Id)
                         .ToListAsync();
 
-<<<<<<< HEAD
-                return assetEntities.Select(x => DomainId.Create(x[IdField.Value].AsString)).ToList();
-=======
-                return assetEntities.Select(x => Guid.Parse(x[Fields.AssetId].AsString)).ToList();
->>>>>>> 1d93567f
+                return assetEntities.Select(x => DomainId.Create(x[Fields.AssetId].AsString)).ToList();
             }
         }
 
@@ -118,11 +113,7 @@
                     await Collection.Find(x => x.IndexedAppId == appId && !x.IsDeleted && x.ParentId == parentId).Only(x => x.DocumentId)
                         .ToListAsync();
 
-<<<<<<< HEAD
-                return assetEntities.Select(x => DomainId.Create(x[IdField.Value].AsString)).ToList();
-=======
-                return assetEntities.Select(x => Guid.Parse(x[Fields.AssetId].AsString)).ToList();
->>>>>>> 1d93567f
+                return assetEntities.Select(x => DomainId.Create(x[Fields.AssetId].AsString)).ToList();
             }
         }
 
