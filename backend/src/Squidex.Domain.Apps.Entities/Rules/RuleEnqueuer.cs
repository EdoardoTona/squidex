﻿// ==========================================================================
//  Squidex Headless CMS
// ==========================================================================
//  Copyright (c) Squidex UG (haftungsbeschränkt)
//  All rights reserved. Licensed under the MIT license.
// ==========================================================================

using System;
using System.Collections.Generic;
using System.Threading.Tasks;
using Microsoft.Extensions.Caching.Memory;
using Squidex.Domain.Apps.Core.HandleRules;
using Squidex.Domain.Apps.Core.Rules;
using Squidex.Domain.Apps.Entities.Rules.Repositories;
using Squidex.Domain.Apps.Events;
using Squidex.Infrastructure;
using Squidex.Infrastructure.Caching;
using Squidex.Infrastructure.EventSourcing;

namespace Squidex.Domain.Apps.Entities.Rules
{
    public sealed class RuleEnqueuer : IEventConsumer, IRuleEnqueuer
    {
        private static readonly TimeSpan CacheDuration = TimeSpan.FromSeconds(10);
        private readonly IRuleEventRepository ruleEventRepository;
        private readonly IAppProvider appProvider;
        private readonly IMemoryCache cache;
        private readonly ILocalCache localCache;
        private readonly RuleService ruleService;

        public string Name
        {
            get { return GetType().Name; }
        }

        public RuleEnqueuer(IAppProvider appProvider, IMemoryCache cache, ILocalCache localCache, IRuleEventRepository ruleEventRepository,
            RuleService ruleService)
        {
            Guard.NotNull(appProvider, nameof(appProvider));
            Guard.NotNull(cache, nameof(cache));
            Guard.NotNull(localCache, nameof(localCache));
            Guard.NotNull(ruleEventRepository, nameof(ruleEventRepository));
            Guard.NotNull(ruleService, nameof(ruleService));

            this.appProvider = appProvider;

            this.cache = cache;
            this.ruleEventRepository = ruleEventRepository;
            this.ruleService = ruleService;
            this.localCache = localCache;
        }

<<<<<<< HEAD
        public async Task Enqueue(Rule rule, DomainId ruleId, Envelope<IEvent> @event)
=======
        public async Task EnqueueAsync(Rule rule, Guid ruleId, Envelope<IEvent> @event)
>>>>>>> 1d93567f
        {
            Guard.NotNull(rule, nameof(rule));
            Guard.NotNull(@event, nameof(@event));

            var jobs = await ruleService.CreateJobsAsync(rule, ruleId, @event);

            foreach (var (job, ex) in jobs)
            {
                if (ex != null)
                {
                    await ruleEventRepository.EnqueueAsync(job, null);

                    await ruleEventRepository.UpdateAsync(job, new RuleJobUpdate
                    {
                        JobResult = RuleJobResult.Failed,
                        ExecutionResult = RuleResult.Failed,
                        ExecutionDump = ex.ToString(),
                        Finished = job.Created
                    });
                }
                else
                {
                    await ruleEventRepository.EnqueueAsync(job, job.Created);
                }
            }
        }

        public async Task On(Envelope<IEvent> @event)
        {
            using (localCache.StartContext())
            {
                if (@event.Payload is AppEvent appEvent)
                {
                    var rules = await GetRulesAsync(appEvent.AppId.Id);

                    foreach (var ruleEntity in rules)
                    {
                        await EnqueueAsync(ruleEntity.RuleDef, ruleEntity.Id, @event);
                    }
                }
            }
        }

        private Task<List<IRuleEntity>> GetRulesAsync(DomainId appId)
        {
            return cache.GetOrCreateAsync(appId, entry =>
            {
                entry.AbsoluteExpirationRelativeToNow = CacheDuration;

                return appProvider.GetRulesAsync(appId);
            });
        }
    }
}<|MERGE_RESOLUTION|>--- conflicted
+++ resolved
@@ -50,11 +50,7 @@
             this.localCache = localCache;
         }
 
-<<<<<<< HEAD
-        public async Task Enqueue(Rule rule, DomainId ruleId, Envelope<IEvent> @event)
-=======
-        public async Task EnqueueAsync(Rule rule, Guid ruleId, Envelope<IEvent> @event)
->>>>>>> 1d93567f
+        public async Task EnqueueAsync(Rule rule, DomainId ruleId, Envelope<IEvent> @event)
         {
             Guard.NotNull(rule, nameof(rule));
             Guard.NotNull(@event, nameof(@event));
