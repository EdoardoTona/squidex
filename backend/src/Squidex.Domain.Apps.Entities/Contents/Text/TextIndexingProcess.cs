﻿// ==========================================================================
//  Squidex Headless CMS
// ==========================================================================
//  Copyright (c) Squidex UG (haftungsbeschraenkt)
//  All rights reserved. Licensed under the MIT license.
// ==========================================================================

using System;
using System.Collections.Generic;
using System.Linq;
using System.Threading.Tasks;
using Squidex.Domain.Apps.Core.Contents;
using Squidex.Domain.Apps.Entities.Contents.Text.State;
using Squidex.Domain.Apps.Events.Contents;
using Squidex.Infrastructure;
using Squidex.Infrastructure.EventSourcing;

namespace Squidex.Domain.Apps.Entities.Contents.Text
{
    public sealed class TextIndexingProcess : IEventConsumer
    {
        private const string NotFound = "<404>";
        private readonly ITextIndex textIndex;
        private readonly ITextIndexerState textIndexerState;

        public int BatchSize
        {
            get { return 1000; }
        }

        public int BatchDelay
        {
            get { return 1000; }
        }

        public string Name
        {
            get { return "TextIndexer5"; }
        }

        public string EventsFilter
        {
            get { return "^content-"; }
        }

        public ITextIndex TextIndex
        {
            get { return textIndex; }
        }

        private sealed class Updates
        {
            private readonly Dictionary<Guid, TextContentState> states;
            private readonly Dictionary<Guid, TextContentState> updates = new Dictionary<Guid, TextContentState>();
            private readonly Dictionary<string, IndexCommand> commands = new Dictionary<string, IndexCommand>();

            public Updates(Dictionary<Guid, TextContentState> states)
            {
                this.states = states;
            }

            public async Task WriteAsync(ITextIndex textIndex, ITextIndexerState textIndexerState)
            {
                if (commands.Count > 0)
                {
                    await textIndex.ExecuteAsync(commands.Values.ToArray());
                }

                if (updates.Count > 0)
                {
                    await textIndexerState.SetAsync(updates.Values.ToList());
                }
            }

            public void On(Envelope<IEvent> @event)
            {
                switch (@event.Payload)
                {
                    case ContentCreated created:
                        Create(created, created.Data);
                        break;
                    case ContentUpdated updated:
                        Update(updated, updated.Data);
                        break;
                    case ContentStatusChanged statusChanged when statusChanged.Status == Status.Published:
                        Publish(statusChanged);
                        break;
                    case ContentStatusChanged statusChanged:
                        Unpublish(statusChanged);
                        break;
                    case ContentDraftDeleted draftDelted:
                        DeleteDraft(draftDelted);
                        break;
                    case ContentDeleted deleted:
                        Delete(deleted);
                        break;
                    case ContentDraftCreated draftCreated:
                        {
                            CreateDraft(draftCreated);

                            if (draftCreated.MigratedData != null)
                            {
                                Update(draftCreated, draftCreated.MigratedData);
                            }
                        }

                        break;
                }
            }

<<<<<<< HEAD
        private async Task CreateAsync(ContentEvent @event, NamedContentData data)
        {
            var appId = @event.AppId.Id;

            var state = new TextContentState
=======
            private void Create(ContentEvent @event, NamedContentData data)
>>>>>>> 9ebe251c
            {
                var state = new TextContentState
                {
                    ContentId = @event.ContentId
                };

                state.GenerateDocIdCurrent();

<<<<<<< HEAD
            await IndexAsync(@event,
                new UpsertIndexEntry
                {
                    ContentId = @event.ContentId,
                    DocId = state.DocIdCurrent,
                    ServeAll = true,
                    ServePublished = false,
                    Texts = data.ToTexts()
                });

            await textIndexerState.SetAsync(appId, state);
        }

        private async Task CreateDraftAsync(ContentEvent @event)
        {
            var appId = @event.AppId.Id;

            var state = await textIndexerState.GetAsync(appId, @event.ContentId);
=======
                Index(@event,
                    new UpsertIndexEntry
                    {
                        ContentId = @event.ContentId,
                        DocId = state.DocIdCurrent,
                        ServeAll = true,
                        ServePublished = false,
                        Texts = data.ToTexts()
                    });

                states[state.ContentId] = state;

                updates[state.ContentId] = state;
            }
>>>>>>> 9ebe251c

            private void CreateDraft(ContentEvent @event)
            {
                if (states.TryGetValue(@event.ContentId, out var state))
                {
                    state.GenerateDocIdNew();

<<<<<<< HEAD
                await textIndexerState.SetAsync(appId, state);
            }
        }

        private async Task UpdateAsync(ContentEvent @event, NamedContentData data)
        {
            var appId = @event.AppId.Id;

            var state = await textIndexerState.GetAsync(appId, @event.ContentId);
=======
                    updates[state.ContentId] = state;
                }
            }
>>>>>>> 9ebe251c

            private void Unpublish(ContentEvent @event)
            {
                if (states.TryGetValue(@event.ContentId, out var state) && state.DocIdForPublished != null)
                {
                    Index(@event,
                        new UpdateIndexEntry
                        {
                            DocId = state.DocIdForPublished,
                            ServeAll = true,
                            ServePublished = false
                        });

<<<<<<< HEAD
                await textIndexerState.SetAsync(appId, state);
=======
                    state.DocIdForPublished = null;

                    updates[state.ContentId] = state;
                }
>>>>>>> 9ebe251c
            }

<<<<<<< HEAD
        private async Task UnpublishAsync(ContentEvent @event)
        {
            var appId = @event.AppId.Id;

            var state = await textIndexerState.GetAsync(appId, @event.ContentId);

            if (state?.DocIdForPublished != null)
=======
            private void Update(ContentEvent @event, NamedContentData data)
            {
                if (states.TryGetValue(@event.ContentId, out var state))
                {
                    if (state.DocIdNew != null)
                    {
                        Index(@event,
                            new UpsertIndexEntry
                            {
                                ContentId = @event.ContentId,
                                DocId = state.DocIdNew,
                                ServeAll = true,
                                ServePublished = false,
                                Texts = data.ToTexts()
                            });

                        Index(@event,
                            new UpdateIndexEntry
                            {
                                DocId = state.DocIdCurrent,
                                ServeAll = false,
                                ServePublished = true
                            });
                    }
                    else
                    {
                        var isPublished = state.DocIdCurrent == state.DocIdForPublished;

                        Index(@event,
                            new UpsertIndexEntry
                            {
                                ContentId = @event.ContentId,
                                DocId = state.DocIdCurrent,
                                ServeAll = true,
                                ServePublished = isPublished,
                                Texts = data.ToTexts()
                            });
                    }
                }
            }

            private void Publish(ContentEvent @event)
>>>>>>> 9ebe251c
            {
                if (states.TryGetValue(@event.ContentId, out var state))
                {
                    if (state.DocIdNew != null)
                    {
                        Index(@event,
                            new UpdateIndexEntry
                            {
                                DocId = state.DocIdNew,
                                ServeAll = true,
                                ServePublished = true
                            });

                        Index(@event,
                            new DeleteIndexEntry
                            {
                                DocId = state.DocIdCurrent
                            });

                        state.DocIdForPublished = state.DocIdNew;
                        state.DocIdCurrent = state.DocIdNew;
                    }
                    else
                    {
                        Index(@event,
                            new UpdateIndexEntry
                            {
                                DocId = state.DocIdCurrent,
                                ServeAll = true,
                                ServePublished = true
                            });

                        state.DocIdForPublished = state.DocIdCurrent;
                    }

                    state.DocIdNew = null;

<<<<<<< HEAD
                await textIndexerState.SetAsync(appId, state);
=======
                    updates[state.ContentId] = state;
                }
>>>>>>> 9ebe251c
            }

<<<<<<< HEAD
        private async Task PublishAsync(ContentEvent @event)
        {
            var appId = @event.AppId.Id;

            var state = await textIndexerState.GetAsync(appId, @event.ContentId);

            if (state != null)
=======
            private void DeleteDraft(ContentEvent @event)
>>>>>>> 9ebe251c
            {
                if (states.TryGetValue(@event.ContentId, out var state) && state.DocIdNew != null)
                {
                    Index(@event,
                        new UpdateIndexEntry
                        {
                            DocId = state.DocIdCurrent,
                            ServeAll = true,
                            ServePublished = true
                        });

                    Index(@event,
                        new DeleteIndexEntry
                        {
                            DocId = state.DocIdNew
                        });

                    state.DocIdNew = null;

                    updates[state.ContentId] = state;
                }
            }

            private void Delete(ContentEvent @event)
            {
                if (states.TryGetValue(@event.ContentId, out var state))
                {
                    Index(@event,
                        new DeleteIndexEntry
                        {
                            DocId = state.DocIdCurrent
                        });

                    Index(@event,
                        new DeleteIndexEntry
                        {
                            DocId = state.DocIdNew ?? NotFound
                        });

                    state.IsDeleted = true;

                    updates[state.ContentId] = state;
                }
            }

            private void Index(ContentEvent @event, IndexCommand command)
            {
                command.AppId = @event.AppId;
                command.SchemaId = @event.SchemaId;

<<<<<<< HEAD
                await textIndexerState.SetAsync(appId, state);
=======
                if (command is UpdateIndexEntry update &&
                    commands.TryGetValue(command.DocId, out var existing) &&
                    existing is UpsertIndexEntry upsert)
                {
                    upsert.ServeAll = update.ServeAll;
                    upsert.ServePublished = update.ServePublished;
                }
                else
                {
                    commands[command.DocId] = command;
                }
>>>>>>> 9ebe251c
            }
        }

        public TextIndexingProcess(ITextIndex textIndexer, ITextIndexerState textIndexerState)
        {
<<<<<<< HEAD
            var appId = @event.AppId.Id;

            var state = await textIndexerState.GetAsync(appId, @event.ContentId);

            if (state?.DocIdNew != null)
            {
                await IndexAsync(@event,
                    new UpdateIndexEntry
                    {
                        DocId = state.DocIdCurrent,
                        ServeAll = true,
                        ServePublished = true
                    },
                    new DeleteIndexEntry
                    {
                        DocId = state.DocIdNew
                    });
=======
            Guard.NotNull(textIndexer, nameof(textIndexer));
            Guard.NotNull(textIndexerState, nameof(textIndexerState));
>>>>>>> 9ebe251c

            this.textIndex = textIndexer;
            this.textIndexerState = textIndexerState;
        }

<<<<<<< HEAD
                await textIndexerState.SetAsync(appId, state);
            }
=======
        public async Task ClearAsync()
        {
            await textIndex.ClearAsync();
            await textIndexerState.ClearAsync();
>>>>>>> 9ebe251c
        }

        public async Task On(IEnumerable<Envelope<IEvent>> @events)
        {
<<<<<<< HEAD
            var appId = @event.AppId.Id;

            var state = await textIndexerState.GetAsync(appId, @event.ContentId);
=======
            var states = await QueryStatesAsync(events);
>>>>>>> 9ebe251c

            var updates = new Updates(states);

<<<<<<< HEAD
                await textIndexerState.RemoveAsync(appId, state.ContentId);
=======
            foreach (var @event in events)
            {
                updates.On(@event);
>>>>>>> 9ebe251c
            }

            await updates.WriteAsync(textIndex, textIndexerState);
        }

        private Task<Dictionary<Guid, TextContentState>> QueryStatesAsync(IEnumerable<Envelope<IEvent>> events)
        {
            var ids =
                events
                    .Select(x => x.Payload).OfType<ContentEvent>()
                    .Select(x => x.ContentId)
                    .ToHashSet();

            return textIndexerState.GetAsync(ids);
        }
    }
}<|MERGE_RESOLUTION|>--- conflicted
+++ resolved
@@ -5,7 +5,6 @@
 //  All rights reserved. Licensed under the MIT license.
 // ==========================================================================
 
-using System;
 using System.Collections.Generic;
 using System.Linq;
 using System.Threading.Tasks;
@@ -50,11 +49,11 @@
 
         private sealed class Updates
         {
-            private readonly Dictionary<Guid, TextContentState> states;
-            private readonly Dictionary<Guid, TextContentState> updates = new Dictionary<Guid, TextContentState>();
+            private readonly Dictionary<DomainId, TextContentState> states;
+            private readonly Dictionary<DomainId, TextContentState> updates = new Dictionary<DomainId, TextContentState>();
             private readonly Dictionary<string, IndexCommand> commands = new Dictionary<string, IndexCommand>();
 
-            public Updates(Dictionary<Guid, TextContentState> states)
+            public Updates(Dictionary<DomainId, TextContentState> states)
             {
                 this.states = states;
             }
@@ -108,43 +107,17 @@
                 }
             }
 
-<<<<<<< HEAD
-        private async Task CreateAsync(ContentEvent @event, NamedContentData data)
-        {
-            var appId = @event.AppId.Id;
-
-            var state = new TextContentState
-=======
             private void Create(ContentEvent @event, NamedContentData data)
->>>>>>> 9ebe251c
-            {
+            {
+                var uniqueId = DomainId.Combine(@event.AppId, @event.ContentId);
+
                 var state = new TextContentState
                 {
-                    ContentId = @event.ContentId
+                    UniqueContentId = uniqueId
                 };
 
                 state.GenerateDocIdCurrent();
 
-<<<<<<< HEAD
-            await IndexAsync(@event,
-                new UpsertIndexEntry
-                {
-                    ContentId = @event.ContentId,
-                    DocId = state.DocIdCurrent,
-                    ServeAll = true,
-                    ServePublished = false,
-                    Texts = data.ToTexts()
-                });
-
-            await textIndexerState.SetAsync(appId, state);
-        }
-
-        private async Task CreateDraftAsync(ContentEvent @event)
-        {
-            var appId = @event.AppId.Id;
-
-            var state = await textIndexerState.GetAsync(appId, @event.ContentId);
-=======
                 Index(@event,
                     new UpsertIndexEntry
                     {
@@ -155,37 +128,28 @@
                         Texts = data.ToTexts()
                     });
 
-                states[state.ContentId] = state;
-
-                updates[state.ContentId] = state;
-            }
->>>>>>> 9ebe251c
+                states[state.UniqueContentId] = state;
+
+                updates[state.UniqueContentId] = state;
+            }
 
             private void CreateDraft(ContentEvent @event)
             {
-                if (states.TryGetValue(@event.ContentId, out var state))
+                var uniqueId = DomainId.Combine(@event.AppId, @event.ContentId);
+
+                if (states.TryGetValue(uniqueId, out var state))
                 {
                     state.GenerateDocIdNew();
 
-<<<<<<< HEAD
-                await textIndexerState.SetAsync(appId, state);
-            }
-        }
-
-        private async Task UpdateAsync(ContentEvent @event, NamedContentData data)
-        {
-            var appId = @event.AppId.Id;
-
-            var state = await textIndexerState.GetAsync(appId, @event.ContentId);
-=======
-                    updates[state.ContentId] = state;
-                }
-            }
->>>>>>> 9ebe251c
+                    updates[state.UniqueContentId] = state;
+                }
+            }
 
             private void Unpublish(ContentEvent @event)
             {
-                if (states.TryGetValue(@event.ContentId, out var state) && state.DocIdForPublished != null)
+                var uniqueId = DomainId.Combine(@event.AppId, @event.ContentId);
+
+                if (states.TryGetValue(uniqueId, out var state) && state.DocIdForPublished != null)
                 {
                     Index(@event,
                         new UpdateIndexEntry
@@ -195,28 +159,17 @@
                             ServePublished = false
                         });
 
-<<<<<<< HEAD
-                await textIndexerState.SetAsync(appId, state);
-=======
                     state.DocIdForPublished = null;
 
-                    updates[state.ContentId] = state;
-                }
->>>>>>> 9ebe251c
-            }
-
-<<<<<<< HEAD
-        private async Task UnpublishAsync(ContentEvent @event)
-        {
-            var appId = @event.AppId.Id;
-
-            var state = await textIndexerState.GetAsync(appId, @event.ContentId);
-
-            if (state?.DocIdForPublished != null)
-=======
+                    updates[state.UniqueContentId] = state;
+                }
+            }
+
             private void Update(ContentEvent @event, NamedContentData data)
             {
-                if (states.TryGetValue(@event.ContentId, out var state))
+                var uniqueId = DomainId.Combine(@event.AppId, @event.ContentId);
+
+                if (states.TryGetValue(uniqueId, out var state))
                 {
                     if (state.DocIdNew != null)
                     {
@@ -256,9 +209,10 @@
             }
 
             private void Publish(ContentEvent @event)
->>>>>>> 9ebe251c
-            {
-                if (states.TryGetValue(@event.ContentId, out var state))
+            {
+                var uniqueId = DomainId.Combine(@event.AppId, @event.ContentId);
+
+                if (states.TryGetValue(uniqueId, out var state))
                 {
                     if (state.DocIdNew != null)
                     {
@@ -294,27 +248,15 @@
 
                     state.DocIdNew = null;
 
-<<<<<<< HEAD
-                await textIndexerState.SetAsync(appId, state);
-=======
-                    updates[state.ContentId] = state;
-                }
->>>>>>> 9ebe251c
-            }
-
-<<<<<<< HEAD
-        private async Task PublishAsync(ContentEvent @event)
-        {
-            var appId = @event.AppId.Id;
-
-            var state = await textIndexerState.GetAsync(appId, @event.ContentId);
-
-            if (state != null)
-=======
+                    updates[state.UniqueContentId] = state;
+                }
+            }
+
             private void DeleteDraft(ContentEvent @event)
->>>>>>> 9ebe251c
-            {
-                if (states.TryGetValue(@event.ContentId, out var state) && state.DocIdNew != null)
+            {
+                var uniqueId = DomainId.Combine(@event.AppId, @event.ContentId);
+
+                if (states.TryGetValue(uniqueId, out var state) && state.DocIdNew != null)
                 {
                     Index(@event,
                         new UpdateIndexEntry
@@ -332,13 +274,15 @@
 
                     state.DocIdNew = null;
 
-                    updates[state.ContentId] = state;
+                    updates[state.UniqueContentId] = state;
                 }
             }
 
             private void Delete(ContentEvent @event)
             {
-                if (states.TryGetValue(@event.ContentId, out var state))
+                var uniqueId = DomainId.Combine(@event.AppId, @event.ContentId);
+
+                if (states.TryGetValue(uniqueId, out var state))
                 {
                     Index(@event,
                         new DeleteIndexEntry
@@ -354,7 +298,7 @@
 
                     state.IsDeleted = true;
 
-                    updates[state.ContentId] = state;
+                    updates[state.UniqueContentId] = state;
                 }
             }
 
@@ -363,9 +307,6 @@
                 command.AppId = @event.AppId;
                 command.SchemaId = @event.SchemaId;
 
-<<<<<<< HEAD
-                await textIndexerState.SetAsync(appId, state);
-=======
                 if (command is UpdateIndexEntry update &&
                     commands.TryGetValue(command.DocId, out var existing) &&
                     existing is UpsertIndexEntry upsert)
@@ -377,75 +318,39 @@
                 {
                     commands[command.DocId] = command;
                 }
->>>>>>> 9ebe251c
             }
         }
 
         public TextIndexingProcess(ITextIndex textIndexer, ITextIndexerState textIndexerState)
         {
-<<<<<<< HEAD
-            var appId = @event.AppId.Id;
-
-            var state = await textIndexerState.GetAsync(appId, @event.ContentId);
-
-            if (state?.DocIdNew != null)
-            {
-                await IndexAsync(@event,
-                    new UpdateIndexEntry
-                    {
-                        DocId = state.DocIdCurrent,
-                        ServeAll = true,
-                        ServePublished = true
-                    },
-                    new DeleteIndexEntry
-                    {
-                        DocId = state.DocIdNew
-                    });
-=======
             Guard.NotNull(textIndexer, nameof(textIndexer));
             Guard.NotNull(textIndexerState, nameof(textIndexerState));
->>>>>>> 9ebe251c
 
             this.textIndex = textIndexer;
             this.textIndexerState = textIndexerState;
         }
 
-<<<<<<< HEAD
-                await textIndexerState.SetAsync(appId, state);
-            }
-=======
         public async Task ClearAsync()
         {
             await textIndex.ClearAsync();
             await textIndexerState.ClearAsync();
->>>>>>> 9ebe251c
         }
 
         public async Task On(IEnumerable<Envelope<IEvent>> @events)
         {
-<<<<<<< HEAD
-            var appId = @event.AppId.Id;
-
-            var state = await textIndexerState.GetAsync(appId, @event.ContentId);
-=======
             var states = await QueryStatesAsync(events);
->>>>>>> 9ebe251c
 
             var updates = new Updates(states);
 
-<<<<<<< HEAD
-                await textIndexerState.RemoveAsync(appId, state.ContentId);
-=======
             foreach (var @event in events)
             {
                 updates.On(@event);
->>>>>>> 9ebe251c
             }
 
             await updates.WriteAsync(textIndex, textIndexerState);
         }
 
-        private Task<Dictionary<Guid, TextContentState>> QueryStatesAsync(IEnumerable<Envelope<IEvent>> events)
+        private Task<Dictionary<DomainId, TextContentState>> QueryStatesAsync(IEnumerable<Envelope<IEvent>> events)
         {
             var ids =
                 events
