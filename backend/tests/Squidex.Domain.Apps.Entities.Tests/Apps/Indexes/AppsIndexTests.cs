--- conflicted
+++ resolved
@@ -118,7 +118,7 @@
             Assert.Same(expected, actual1);
             Assert.Same(expected, actual2);
 
-            A.CallTo(() => grainFactory.GetGrain<IAppGrain>(appId.Id, null))
+            A.CallTo(() => grainFactory.GetGrain<IAppGrain>(appId.Id.ToString(), null))
                 .MustHaveHappenedTwiceExactly();
 
             A.CallTo(() => indexByName.GetIdAsync(A<string>._))
@@ -141,7 +141,7 @@
             Assert.Same(expected, actual2);
             Assert.Same(expected, actual3);
 
-            A.CallTo(() => grainFactory.GetGrain<IAppGrain>(appId.Id, null))
+            A.CallTo(() => grainFactory.GetGrain<IAppGrain>(appId.Id.ToString(), null))
                 .MustHaveHappenedOnceExactly();
 
             A.CallTo(() => indexByName.GetIdAsync(A<string>._))
@@ -159,7 +159,7 @@
             Assert.Same(expected, actual1);
             Assert.Same(expected, actual2);
 
-            A.CallTo(() => grainFactory.GetGrain<IAppGrain>(appId.Id, null))
+            A.CallTo(() => grainFactory.GetGrain<IAppGrain>(appId.Id.ToString(), null))
                 .MustHaveHappenedTwiceExactly();
 
             A.CallTo(() => indexByName.GetIdAsync(A<string>._))
@@ -179,7 +179,7 @@
             Assert.Same(expected, actual2);
             Assert.Same(expected, actual3);
 
-            A.CallTo(() => grainFactory.GetGrain<IAppGrain>(appId.Id, null))
+            A.CallTo(() => grainFactory.GetGrain<IAppGrain>(appId.Id.ToString(), null))
                 .MustHaveHappenedOnceExactly();
 
             A.CallTo(() => indexByName.GetIdAsync(A<string>._))
@@ -311,13 +311,7 @@
         [Fact]
         public async Task Should_add_app_to_index_on_contributor_assignment()
         {
-<<<<<<< HEAD
             var command = new AssignContributor { AppId = appId, ContributorId = userId };
-=======
-            SetupApp();
-
-            var command = new AssignContributor { AppId = appId.Id, ContributorId = userId };
->>>>>>> 50747db3
 
             var context =
                 new CommandContext(command, commandBus)
@@ -332,13 +326,7 @@
         [Fact]
         public async Task Should_remove_from_user_index_on_remove_of_contributor()
         {
-<<<<<<< HEAD
             var command = new RemoveContributor { AppId = appId, ContributorId = userId };
-=======
-            SetupApp();
-
-            var command = new RemoveContributor { AppId = appId.Id, ContributorId = userId };
->>>>>>> 50747db3
 
             var context =
                 new CommandContext(command, commandBus)
