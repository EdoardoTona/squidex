// ==========================================================================
//  Squidex Headless CMS
// ==========================================================================
//  Copyright (c) Squidex UG (haftungsbeschraenkt)
//  All rights reserved. Licensed under the MIT license.
// ==========================================================================

using System.Collections.Generic;
using System.Linq;
using System.Threading;
using System.Threading.Tasks;
using MongoDB.Bson.Serialization.Attributes;
using MongoDB.Driver;
using Squidex.Domain.Apps.Entities.Apps;
using Squidex.Domain.Apps.Entities.Contents;
using Squidex.Domain.Apps.Entities.Contents.Text;
using Squidex.Domain.Apps.Entities.Schemas;
using Squidex.Infrastructure;
using Squidex.Infrastructure.MongoDb.Queries;
using Squidex.Infrastructure.Queries;
using Squidex.Infrastructure.Tasks;
using Squidex.Infrastructure.Translations;

namespace Squidex.Domain.Apps.Entities.MongoDb.Contents.Operations
{
    internal sealed class QueryContentsByQuery : OperationBase
    {
        private readonly DataConverter converter;
        private readonly ITextIndex indexer;

        [BsonIgnoreExtraElements]
        internal sealed class IdOnly
        {
            [BsonId]
            [BsonElement("_id")]
            public DomainId Id { get; set; }

            public MongoContentEntity[] Joined { get; set; }
        }

        public QueryContentsByQuery(DataConverter converter, ITextIndex indexer)
        {
            this.converter = converter;

            this.indexer = indexer;
        }

        protected override async Task PrepareAsync(CancellationToken ct = default)
        {
            var indexBySchemaWithRefs =
                new CreateIndexModel<MongoContentEntity>(Index
                    .Ascending(x => x.IndexedAppId)
                    .Ascending(x => x.IndexedSchemaId)
                    .Ascending(x => x.IsDeleted)
                    .Ascending(x => x.ReferencedIds)
                    .Descending(x => x.LastModified));

            await Collection.Indexes.CreateOneAsync(indexBySchemaWithRefs, cancellationToken: ct);

            var indexBySchema =
                new CreateIndexModel<MongoContentEntity>(Index
                    .Ascending(x => x.IndexedSchemaId)
                    .Ascending(x => x.IsDeleted)
                    .Descending(x => x.LastModified));

            await Collection.Indexes.CreateOneAsync(indexBySchema, cancellationToken: ct);
        }

        public async Task<IResultList<IContentEntity>> DoAsync(IAppEntity app, ISchemaEntity schema, ClrQuery query, Guid? referenced, SearchScope scope)
        {
            Guard.NotNull(app, nameof(app));
            Guard.NotNull(schema, nameof(schema));
            Guard.NotNull(query, nameof(query));

            try
            {
                query = query.AdjustToModel(schema.SchemaDef);

                List<DomainId>? fullTextIds = null;

                if (!string.IsNullOrWhiteSpace(query.FullText))
                {
                    var searchFilter = SearchFilter.ShouldHaveSchemas(schema.Id);

                    fullTextIds = await indexer.SearchAsync(query.FullText, app, searchFilter, scope);

                    if (fullTextIds?.Count == 0)
                    {
                        return ResultList.CreateFrom<IContentEntity>(0);
                    }
                }

<<<<<<< HEAD
                var filter = CreateFilter(schema.AppId.Id, schema.Id, fullTextIds, query);
=======
                var filter = CreateFilter(schema.Id, fullTextIds, query, referenced);
>>>>>>> 195d99ac

                var contentCount = Collection.Find(filter).CountDocumentsAsync();
                var contentItems = FindContentsAsync(query, filter);

                var (items, total) = await AsyncHelper.WhenAll(contentItems, contentCount);

                foreach (var entity in items)
                {
                    entity.ParseData(schema.SchemaDef, converter);
                }

                return ResultList.Create<IContentEntity>(total, items);
            }
            catch (MongoCommandException ex) when (ex.Code == 96)
            {
                throw new DomainException(T.Get("common.resultTooLarge"));
            }
            catch (MongoQueryException ex) when (ex.Message.Contains("17406"))
            {
                throw new DomainException(T.Get("common.resultTooLarge"));
            }
        }

        private async Task<List<MongoContentEntity>> FindContentsAsync(ClrQuery query, FilterDefinition<MongoContentEntity> filter)
        {
            if (query.Skip > 0 && !IsSatisfiedByIndex(query))
            {
                var projection = Projection.Include("_id");

                foreach (var field in query.GetAllFields())
                {
                    projection = projection.Include(field);
                }

                var joined =
                    await Collection.Aggregate()
                        .Match(filter)
                        .Project<IdOnly>(projection)
                        .QuerySort(query)
                        .QuerySkip(query)
                        .QueryLimit(query)
                        .Lookup<IdOnly, MongoContentEntity, IdOnly>(Collection, x => x.Id, x => x.DocumentId, x => x.Joined)
                        .ToListAsync();

                return joined.Select(x => x.Joined[0]).ToList();
            }

            var result =
                Collection.Find(filter)
                    .QuerySort(query)
                    .QueryLimit(query)
                    .QuerySkip(query)
                    .ToListAsync();

            return await result;
        }

        private static bool IsSatisfiedByIndex(ClrQuery query)
        {
            return query.Sort?.All(x => x.Path.ToString() == "mt" && x.Order == SortOrder.Descending) == true;
        }

<<<<<<< HEAD
        private static FilterDefinition<MongoContentEntity> CreateFilter(DomainId appId, DomainId schemaId, ICollection<DomainId>? ids, ClrQuery? query)
=======
        private static FilterDefinition<MongoContentEntity> CreateFilter(Guid schemaId, ICollection<Guid>? ids, ClrQuery? query, Guid? referenced)
>>>>>>> 195d99ac
        {
            var filters = new List<FilterDefinition<MongoContentEntity>>
            {
                Filter.Eq(x => x.IndexedAppId, appId),
                Filter.Eq(x => x.IndexedSchemaId, schemaId),
                Filter.Ne(x => x.IsDeleted, true)
            };

            if (ids != null && ids.Count > 0)
            {
                var documentIds = ids.Select(x => DomainId.Combine(appId, x)).ToList();

                filters.Add(
                    Filter.Or(
                        Filter.AnyIn(x => x.ReferencedIds, documentIds),
                        Filter.In(x => x.DocumentId, documentIds)));
            }

            if (query?.Filter != null)
            {
                filters.Add(query.Filter.BuildFilter<MongoContentEntity>());
            }

            if (referenced != null)
            {
                filters.Add(Filter.AnyEq(x => x.ReferencedIds, referenced.Value));
            }

            return Filter.And(filters);
        }
    }
}<|MERGE_RESOLUTION|>--- conflicted
+++ resolved
@@ -66,7 +66,7 @@
             await Collection.Indexes.CreateOneAsync(indexBySchema, cancellationToken: ct);
         }
 
-        public async Task<IResultList<IContentEntity>> DoAsync(IAppEntity app, ISchemaEntity schema, ClrQuery query, Guid? referenced, SearchScope scope)
+        public async Task<IResultList<IContentEntity>> DoAsync(IAppEntity app, ISchemaEntity schema, ClrQuery query, DomainId? referenced, SearchScope scope)
         {
             Guard.NotNull(app, nameof(app));
             Guard.NotNull(schema, nameof(schema));
@@ -90,11 +90,7 @@
                     }
                 }
 
-<<<<<<< HEAD
-                var filter = CreateFilter(schema.AppId.Id, schema.Id, fullTextIds, query);
-=======
-                var filter = CreateFilter(schema.Id, fullTextIds, query, referenced);
->>>>>>> 195d99ac
+                var filter = CreateFilter(schema.AppId.Id, schema.Id, fullTextIds, query, referenced);
 
                 var contentCount = Collection.Find(filter).CountDocumentsAsync();
                 var contentItems = FindContentsAsync(query, filter);
@@ -157,11 +153,7 @@
             return query.Sort?.All(x => x.Path.ToString() == "mt" && x.Order == SortOrder.Descending) == true;
         }
 
-<<<<<<< HEAD
-        private static FilterDefinition<MongoContentEntity> CreateFilter(DomainId appId, DomainId schemaId, ICollection<DomainId>? ids, ClrQuery? query)
-=======
-        private static FilterDefinition<MongoContentEntity> CreateFilter(Guid schemaId, ICollection<Guid>? ids, ClrQuery? query, Guid? referenced)
->>>>>>> 195d99ac
+        private static FilterDefinition<MongoContentEntity> CreateFilter(DomainId appId, DomainId schemaId, ICollection<DomainId>? ids, ClrQuery? query, DomainId? referenced)
         {
             var filters = new List<FilterDefinition<MongoContentEntity>>
             {
