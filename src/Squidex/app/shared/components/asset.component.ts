/*
 * Squidex Headless CMS
 *
 * @license
 * Copyright (c) Sebastian Stehle. All rights reserved
 */

import { Component, EventEmitter, Input, OnInit, Output } from '@angular/core';
import { FormBuilder, Validators } from '@angular/forms';

import { AppContext } from './app-context';

import {
    AssetDto,
    AssetsService,
<<<<<<< HEAD
    AssetDragged,
    AuthService,
=======
>>>>>>> dd6f2bd2
    DateTime,
    fadeAnimation,
    ModalView,
    UpdateAssetDto,
    Version,
    Versioned,
    MessageBus
} from './../declarations-base';

@Component({
    selector: 'sqx-asset',
    styleUrls: ['./asset.component.scss'],
    templateUrl: './asset.component.html',
    providers: [
        AppContext
    ],
    animations: [
        fadeAnimation
    ]
})
export class AssetComponent implements OnInit {
    private assetVersion: Version;

    @Input()
    public initFile: File;

    @Input()
    public asset: AssetDto;

    @Input()
    public closeMode = false;

    @Input()
    public hideIcons = false;

    @Output()
    public loaded = new EventEmitter<AssetDto>();

    @Output()
    public closing = new EventEmitter<AssetDto>();

    @Output()
    public updated = new EventEmitter<AssetDto>();

    @Output()
    public deleting = new EventEmitter<AssetDto>();

    @Output()
    public clicked = new EventEmitter<AssetDto>();

    @Output()
    public failed = new EventEmitter();

    public renameDialog = new ModalView();
    public renameFormSubmitted = false;
    public renameForm =
        this.formBuilder.group({
            name: ['',
                [
                    Validators.required
                ]]
        });

    public progress = 0;

    constructor(public readonly ctx: AppContext,
        private readonly formBuilder: FormBuilder,
        private readonly assetsService: AssetsService,
        private readonly messageBus: MessageBus
    ) {
    }

    public ngOnInit() {
        const initFile = this.initFile;

        if (initFile) {
            this.assetsService.uploadFile(this.ctx.appName, initFile, this.ctx.userToken, DateTime.now())
                .subscribe(dto => {
                    if (dto instanceof AssetDto) {
                        this.emitLoaded(dto);
                    } else {
                        this.progress = dto;
                    }
                }, error => {
                    this.ctx.notifyError(error);

                    this.emitFailed(error);
                });
        } else {
            this.updateAsset(this.asset, false);
        }
    }

    public updateFile(files: FileList) {
        if (files.length === 1) {
            this.assetsService.replaceFile(this.ctx.appName, this.asset.id, files[0], this.assetVersion)
                .subscribe(dto => {
                    if (dto instanceof Versioned) {
                        this.updateAsset(this.asset.update(dto.payload, this.ctx.userToken, dto.version), true);
                    } else {
                        this.setProgress(dto);
                    }
                }, error => {
                    this.ctx.notifyError(error);

                    this.setProgress();
                });
        }
    }

    public renameAsset() {
        this.renameFormSubmitted = true;

        if (this.renameForm.valid) {
            this.renameForm.disable();

            const requestDto = new UpdateAssetDto(this.renameForm.controls['name'].value);

            this.assetsService.putAsset(this.ctx.appName, this.asset.id, requestDto, this.assetVersion)
                .subscribe(dto => {
                    this.updateAsset(this.asset.rename(requestDto.fileName, this.ctx.userToken, dto.version), true);
                    this.resetRenameForm();
                }, error => {
                    this.ctx.notifyError(error);

                    this.enableRenameForm();
                });
        }
    }

    public cancelRenameAsset() {
        this.resetRenameForm();
    }

    private setProgress(progress = 0) {
        this.progress = progress;
    }

    private emitFailed(error: any) {
        this.failed.emit(error);
    }

    private emitLoaded(asset: AssetDto) {
        this.loaded.emit(asset);
    }

    private emitUpdated(asset: AssetDto) {
        this.updated.emit(asset);
    }

    private enableRenameForm() {
        this.renameForm.enable();
    }

    private resetRenameForm() {
        this.renameForm.enable();
        this.renameForm.controls['name'].setValue(this.asset.fileName);
        this.renameFormSubmitted = false;
        this.renameDialog.hide();
    }

    private updateAsset(asset: AssetDto, emitEvent: boolean) {
        this.asset = asset;
        this.assetVersion = asset.version;
        this.progress = 0;

        if (emitEvent) {
            this.emitUpdated(asset);
        }

        this.resetRenameForm();
    }

    public onAssetDragStart(event: any) {
        this.messageBus.emit(new AssetDragged(event.dragData, AssetDragged.DRAG_START, this));
    }

    public onAssetDragEnd(event: any) {
        this.messageBus.emit(new AssetDragged(event.dragData, AssetDragged.DRAG_END, this));
    }
}<|MERGE_RESOLUTION|>--- conflicted
+++ resolved
@@ -13,11 +13,7 @@
 import {
     AssetDto,
     AssetsService,
-<<<<<<< HEAD
     AssetDragged,
-    AuthService,
-=======
->>>>>>> dd6f2bd2
     DateTime,
     fadeAnimation,
     ModalView,
